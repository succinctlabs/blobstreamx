use plonky2x::frontend::ecc::ed25519::curve::curve_types::Curve;
use plonky2x::frontend::ecc::ed25519::curve::ed25519::Ed25519;
use plonky2x::frontend::ecc::ed25519::gadgets::eddsa::EDDSASignatureTarget;
use plonky2x::frontend::ecc::ed25519::gadgets::verify::EDDSABatchVerify;
use plonky2x::frontend::merkle::tree::MerkleInclusionProofVariable;
use plonky2x::frontend::uint::uint64::U64Variable;
use plonky2x::frontend::vars::U32Variable;
use plonky2x::prelude::{
    ArrayVariable, BoolVariable, Bytes32Variable, BytesVariable, CircuitBuilder, CircuitVariable,
    PlonkParameters, RichField, Variable, Witness, WitnessWrite,
};
use tendermint::merkle::HASH_SIZE;

use crate::consts::{
    HEADER_PROOF_DEPTH, PROTOBUF_HASH_SIZE_BYTES, VALIDATOR_MESSAGE_BYTES_LENGTH_MAX,
};
use crate::shared::TendermintHeader;
use crate::validator::TendermintValidator;
use crate::variables::{
    EDDSAPublicKeyVariable, EncBlockIDVariable, EncTendermintHashVariable, HeightProofVariable,
    MarshalledValidatorVariable, TendermintHashVariable, ValidatorMessageVariable,
};
use crate::voting::TendermintVoting;

#[derive(Debug, Clone, CircuitVariable)]
#[value_name(Validator)]
pub struct ValidatorVariable<C: Curve> {
    pub pubkey: EDDSAPublicKeyVariable<C>,
    pub signature: EDDSASignatureTarget<C>,
    pub message: ValidatorMessageVariable,
    pub message_byte_length: Variable,
    pub voting_power: U64Variable,
    pub validator_byte_length: Variable,
    pub enabled: BoolVariable,
    pub signed: BoolVariable,
    // Only used in skip circuit
    pub present_on_trusted_header: BoolVariable,
}

#[derive(Debug, Clone, CircuitVariable)]
#[value_name(ValidatorHashField)]
pub struct ValidatorHashFieldVariable<C: Curve> {
    pub pubkey: EDDSAPublicKeyVariable<C>,
    pub voting_power: U64Variable,
    pub validator_byte_length: Variable,
    pub enabled: BoolVariable,
}

/// The protobuf-encoded leaf (a hash), and it's corresponding proof and path indices against the header.
#[derive(Debug, Clone, CircuitVariable)]
#[value_name(HashInclusionProof)]
pub struct HashInclusionProofVariable<const HEADER_PROOF_DEPTH: usize> {
    pub enc_leaf: EncTendermintHashVariable,
    pub proof: ArrayVariable<TendermintHashVariable, HEADER_PROOF_DEPTH>,
}

/// The protobuf-encoded leaf (a tendermint block ID), and it's corresponding proof and path indices against the header.
#[derive(Debug, Clone, CircuitVariable)]
#[value_name(BlockIDInclusionProof)]
pub struct BlockIDInclusionProofVariable<const HEADER_PROOF_DEPTH: usize> {
    pub enc_leaf: EncBlockIDVariable,
    pub proof: ArrayVariable<TendermintHashVariable, HEADER_PROOF_DEPTH>,
}

#[derive(Debug, Clone, CircuitVariable)]
pub struct StepProofTarget<
    C: Curve,
    const HEADER_PROOF_DEPTH: usize,
    const VALIDATOR_SET_SIZE_MAX: usize,
> {
    prev_header_next_validators_hash_proof: HashInclusionProofVariable<HEADER_PROOF_DEPTH>,
    prev_header: TendermintHashVariable,
    last_block_id_proof: BlockIDInclusionProofVariable<HEADER_PROOF_DEPTH>,
    base: BaseBlockProofVariable<C, HEADER_PROOF_DEPTH, VALIDATOR_SET_SIZE_MAX>,
}

#[derive(Debug, Clone, CircuitVariable)]
pub struct SkipProofTarget<
    C: Curve,
    const HEADER_PROOF_DEPTH: usize,
    const VALIDATOR_SET_SIZE_MAX: usize,
> {
    trusted_header: TendermintHashVariable,
    trusted_validator_hash_proof: HashInclusionProofVariable<HEADER_PROOF_DEPTH>,
    trusted_validator_hash_fields: Vec<ValidatorHashFieldVariable<C>>,
    base: BaseBlockProofVariable<C, HEADER_PROOF_DEPTH, VALIDATOR_SET_SIZE_MAX>,
}

#[derive(Debug, Clone, CircuitVariable)]
pub struct BaseBlockProofVariable<
    C: Curve,
    const HEADER_PROOF_DEPTH: usize,
    const VALIDATOR_SET_SIZE_MAX: usize,
> {
    validators: ArrayVariable<ValidatorVariable<C>, VALIDATOR_SET_SIZE_MAX>,
    header: TendermintHashVariable,
    data_hash_proof: HashInclusionProofVariable<HEADER_PROOF_DEPTH>,
    validator_hash_proof: HashInclusionProofVariable<HEADER_PROOF_DEPTH>,
    next_validators_hash_proof: HashInclusionProofVariable<HEADER_PROOF_DEPTH>,
    round_present: BoolVariable,
}

pub trait TendermintVerify<L: PlonkParameters<D>, const D: usize> {
    type Curve: Curve;

    fn get_root<const LEAF_SIZE_BYTES: usize>(
        &mut self,
        leaf: &BytesVariable<LEAF_SIZE_BYTES>,
        path: &ArrayVariable<BoolVariable, HEADER_PROOF_DEPTH>,
        proof: &ArrayVariable<TendermintHashVariable, HEADER_PROOF_DEPTH>,
    ) -> Bytes32Variable;

    /// Extract the header hash from the signed message from a validator.
    fn verify_hash_in_message(
        &mut self,
        message: &ValidatorMessageVariable,
        header_hash: Bytes32Variable,
        // Should be the same for all validators
        round_present_in_message: BoolVariable,
    ) -> BoolVariable;

    /// Verify the header hash of the previous block matches the current block's parent hash.
    fn verify_prev_header_in_header(
        &mut self,
        header: &TendermintHashVariable,
        prev_header: TendermintHashVariable,
        last_block_id_proof: &BlockIDInclusionProofVariable<HEADER_PROOF_DEPTH>,
    );

    /// Verify the next validators hash in the previous block matches the current block's validators hash.
    fn verify_prev_header_next_validators_hash(
        &mut self,
        validators_hash: TendermintHashVariable,
        prev_header: &TendermintHashVariable,
        prev_header_next_validators_hash_proof: &HashInclusionProofVariable<HEADER_PROOF_DEPTH>,
    );

    /// Verify a Tendermint consensus block.
    fn verify_header<const VALIDATOR_SET_SIZE_MAX: usize>(
        &mut self,
        validators: &ArrayVariable<ValidatorVariable<Self::Curve>, VALIDATOR_SET_SIZE_MAX>,
        header: &TendermintHashVariable,
        validator_hash_proof: &HashInclusionProofVariable<HEADER_PROOF_DEPTH>,
        round_present: &BoolVariable,
    );

    /// Sequentially verify a Tendermint consensus block.
    fn step<const VALIDATOR_SET_SIZE_MAX: usize>(
        &mut self,
        validators: &ArrayVariable<ValidatorVariable<Self::Curve>, VALIDATOR_SET_SIZE_MAX>,
        header: &TendermintHashVariable,
        prev_header: &TendermintHashVariable,
        validator_hash_proof: &HashInclusionProofVariable<HEADER_PROOF_DEPTH>,
        prev_header_next_validators_hash_proof: &HashInclusionProofVariable<HEADER_PROOF_DEPTH>,
        last_block_id_proof: &BlockIDInclusionProofVariable<HEADER_PROOF_DEPTH>,
        round_present: &BoolVariable,
    );

    /// Verify the trusted validators have signed the trusted header.
    fn verify_trusted_validators<const VALIDATOR_SET_SIZE_MAX: usize>(
        &mut self,
        validators: &ArrayVariable<ValidatorVariable<Self::Curve>, VALIDATOR_SET_SIZE_MAX>,
        trusted_header: TendermintHashVariable,
        trusted_validator_hash_proof: &HashInclusionProofVariable<HEADER_PROOF_DEPTH>,
        trusted_validator_hash_fields: &ArrayVariable<
            ValidatorHashFieldVariable<Self::Curve>,
            VALIDATOR_SET_SIZE_MAX,
        >,
    );

    /// Verify Tendermint block that is non-sequential with the trusted block.
    fn skip<const VALIDATOR_SET_SIZE_MAX: usize>(
        &mut self,
        validators: &ArrayVariable<ValidatorVariable<Self::Curve>, VALIDATOR_SET_SIZE_MAX>,
        header: &TendermintHashVariable,
        header_height_proof: &HeightProofVariable,
        validator_hash_proof: &HashInclusionProofVariable<HEADER_PROOF_DEPTH>,
        round_present: &BoolVariable,
        trusted_header: TendermintHashVariable,
        trusted_validator_hash_proof: &HashInclusionProofVariable<HEADER_PROOF_DEPTH>,
        trusted_validator_hash_fields: &ArrayVariable<
            ValidatorHashFieldVariable<Self::Curve>,
            VALIDATOR_SET_SIZE_MAX,
        >,
    );

    // Assert the voting power of the signed validators is greater than the threshold.
    fn assert_voting_check<const VALIDATOR_SET_SIZE_MAX: usize>(
        &mut self,
        validators: ArrayVariable<ValidatorVariable<Self::Curve>, VALIDATOR_SET_SIZE_MAX>,
        threshold_numerator: &U64Variable,
        threshold_denominator: &U64Variable,
        include_in_check: Vec<BoolVariable>, // TODO: this should be an array var of the same size
    );
}

impl<L: PlonkParameters<D>, const D: usize> TendermintVerify<L, D> for CircuitBuilder<L, D> {
    type Curve = Ed25519;

    fn get_root<const LEAF_SIZE_BYTES: usize>(
        &mut self,
        leaf: &BytesVariable<LEAF_SIZE_BYTES>,
        path: &ArrayVariable<BoolVariable, HEADER_PROOF_DEPTH>,
        proof: &ArrayVariable<TendermintHashVariable, HEADER_PROOF_DEPTH>,
    ) -> Bytes32Variable {
        self.get_root_from_merkle_proof::<HEADER_PROOF_DEPTH, LEAF_SIZE_BYTES>(
            &MerkleInclusionProofVariable {
                leaf: *leaf,
                path_indices: path.clone(),
                aunts: proof.clone(),
            },
        )
    }

    fn verify_hash_in_message(
        &mut self,
        message: &ValidatorMessageVariable,
        header_hash: Bytes32Variable,
        // Should be the same for all validators
        round_present_in_message: BoolVariable,
    ) -> BoolVariable {
        // Logic:
        //      Verify that header_hash is equal to the hash in the message at the correct index.
        //      If the round is missing, then the hash starts at index 16.
        //      If the round is present, then the hash starts at index 25.

        const MISSING_ROUND_START_IDX: usize = 16;

        const INCLUDING_ROUND_START_IDX: usize = 25;

        let round_missing_header: Bytes32Variable =
            message[MISSING_ROUND_START_IDX..MISSING_ROUND_START_IDX + HASH_SIZE].into();

        let round_present_header: Bytes32Variable =
            message[INCLUDING_ROUND_START_IDX..INCLUDING_ROUND_START_IDX + HASH_SIZE].into();

        let computed_header = self.select(
            round_present_in_message,
            round_present_header,
            round_missing_header,
        );

        self.is_equal(computed_header, header_hash)
    }

    fn assert_voting_check<const VALIDATOR_SET_SIZE_MAX: usize>(
        &mut self,
        validators: ArrayVariable<ValidatorVariable<Self::Curve>, VALIDATOR_SET_SIZE_MAX>,
        threshold_numerator: &U64Variable,
        threshold_denominator: &U64Variable,
        include_in_check: Vec<BoolVariable>,
    ) {
        assert_eq!(validators.as_vec().len(), include_in_check.len());
        let validator_voting_power: Vec<U64Variable> =
            validators.as_vec().iter().map(|v| v.voting_power).collect();

        let total_voting_power =
            self.get_total_voting_power::<VALIDATOR_SET_SIZE_MAX>(&validator_voting_power);

        // Assert the accumulated voting power is greater than the threshold
        let check_voting_power_bool = self.check_voting_power::<VALIDATOR_SET_SIZE_MAX>(
            &validator_voting_power,
            // Check if the signed validators are greater than the threshold
            &include_in_check,
            &total_voting_power,
            threshold_numerator,
            threshold_denominator,
        );
        let t = self._true();
        self.assert_is_equal(check_voting_power_bool, t);
    }

    fn step<const VALIDATOR_SET_SIZE_MAX: usize>(
        &mut self,
        validators: &ArrayVariable<ValidatorVariable<Self::Curve>, VALIDATOR_SET_SIZE_MAX>,
        header: &TendermintHashVariable,
        prev_header: &TendermintHashVariable,
        validator_hash_proof: &HashInclusionProofVariable<HEADER_PROOF_DEPTH>,
        prev_header_next_validators_hash_proof: &HashInclusionProofVariable<HEADER_PROOF_DEPTH>,
        last_block_id_proof: &BlockIDInclusionProofVariable<HEADER_PROOF_DEPTH>,
        round_present: &BoolVariable,
    ) {
        // Verify 2/3 of the validators signed the headers
        self.verify_header(validators, header, validator_hash_proof, round_present);

        // Verify the previous header hash in the block matches the previous header hash in the last block ID.
        // FIXME: why is Rust compiler being weird
        self.verify_prev_header_in_header(header, *prev_header, last_block_id_proof);

        // Extract the validators hash from the validator hash proof
        let validators_hash: Bytes32Variable =
            validator_hash_proof.enc_leaf[2..2 + HASH_SIZE].into();

        // Verify the next validators hash in the previous block matches the current validators hash
        // FIXME: why is Rust compiler being weird
        self.verify_prev_header_next_validators_hash(
            validators_hash,
            prev_header,
            prev_header_next_validators_hash_proof,
        );
    }

    fn verify_header<const VALIDATOR_SET_SIZE_MAX: usize>(
        &mut self,
        validators: &ArrayVariable<ValidatorVariable<Self::Curve>, VALIDATOR_SET_SIZE_MAX>,
        header: &TendermintHashVariable,
        validator_hash_proof: &HashInclusionProofVariable<HEADER_PROOF_DEPTH>,
        round_present: &BoolVariable,
    ) {
        let false_t = self._false();
        let true_t = self._true();

        // TODO: clean up below, it's a bit horrendous
        // Fields used for verifying signatures
        let validators_signed = ArrayVariable::<BoolVariable, VALIDATOR_SET_SIZE_MAX>::new(
            validators.as_vec().iter().map(|v| v.signed).collect(),
        );
        let messages = ArrayVariable::<ValidatorMessageVariable, VALIDATOR_SET_SIZE_MAX>::new(
            validators.as_vec().iter().map(|v| v.message).collect(),
        );
        let message_byte_lengths = ArrayVariable::<U32Variable, VALIDATOR_SET_SIZE_MAX>::new(
            validators
                .as_vec()
                .iter()
                .map(|v| U32Variable(v.message_byte_length))
                .collect(),
        );
        let signatures =
            ArrayVariable::<EDDSASignatureTarget<Ed25519>, VALIDATOR_SET_SIZE_MAX>::new(
                validators
                    .as_vec()
                    .iter()
                    .map(|v| v.signature.clone())
                    .collect(),
            );
        let pubkeys = ArrayVariable::<EDDSAPublicKeyVariable<Ed25519>, VALIDATOR_SET_SIZE_MAX>::new(
            validators
                .as_vec()
                .iter()
                .map(|v| v.pubkey.clone())
                .collect(),
        );

        // Verifies signatures of the validators
        self.conditional_batch_eddsa_verify::<VALIDATOR_SET_SIZE_MAX, VALIDATOR_MESSAGE_BYTES_LENGTH_MAX>(
            validators_signed.clone(),
            message_byte_lengths,
            messages,
            signatures,
            pubkeys,
        );

        // Verify each of the validators marshal correctly
        // Assumes the validators are sorted in the correct order
        let byte_lengths: Vec<Variable> = validators
            .as_vec()
            .iter()
            .map(|v| v.validator_byte_length)
            .collect();
        let marshalled_validators: Vec<MarshalledValidatorVariable> = validators
            .as_vec()
            .iter()
            .map(|v| self.marshal_tendermint_validator(&v.pubkey, &v.voting_power))
            .collect();
        let validators_enabled: Vec<BoolVariable> =
            validators.as_vec().iter().map(|v| v.enabled).collect();
        // Compute the validators hash
        let validators_hash_target = self.hash_validator_set::<VALIDATOR_SET_SIZE_MAX>(
            &marshalled_validators,
            &byte_lengths,
            validators_enabled,
        );

        // Assert that computed validator hash matches expected validator hash
        let extracted_hash: Bytes32Variable =
            validator_hash_proof.enc_leaf[2..2 + HASH_SIZE].into();

        self.assert_is_equal(extracted_hash, validators_hash_target);

        // Assert the accumulated voting power is greater than the threshold
        let threshold_numerator = self.constant::<U64Variable>(2);
        let threshold_denominator = self.constant::<U64Variable>(3);
        // TODO: why is rust compiler being so weird
        self.assert_voting_check(
            validators.clone(),
            &threshold_numerator,
            &threshold_denominator,
            validators_signed.as_vec(),
        );

        // Verify that the header is included in each message from a signed validator.
        // Verify that each validator marked as signed is enabled.
        for i in 0..VALIDATOR_SET_SIZE_MAX {
            // If the validator is signed, assert it is enabled.
            let enabled_and_signed = self.and(validators[i].enabled, validators[i].signed);
            self.assert_is_equal(validators[i].signed, enabled_and_signed);

            // Verify that the header is in the message in the correct location.
            // If a validator is signed, then the header should be in its signed message.
            let hash_in_message =
                self.verify_hash_in_message(&validators[i].message, *header, *round_present);
            let hash_in_message_and_signed = self.and(hash_in_message, validators[i].signed);
            self.assert_is_equal(hash_in_message_and_signed, validators_signed[i]);
        }

        // Note: Hardcode the path for each of the leaf proofs (otherwise you can prove arbitrary data in the header)
        let val_hash_path = vec![true_t, true_t, true_t, false_t];

        let header_from_validator_root_proof = self.get_root::<34>(
            &validator_hash_proof.enc_leaf,
            &val_hash_path.try_into().unwrap(),
            &validator_hash_proof.proof,
        );

        self.assert_is_equal(*header, header_from_validator_root_proof);
    }

    fn verify_prev_header_in_header(
        &mut self,
        header: &TendermintHashVariable,
        prev_header: TendermintHashVariable,
        last_block_id_proof: &BlockIDInclusionProofVariable<HEADER_PROOF_DEPTH>,
    ) {
        let last_block_id_path = vec![self._false(), self._false(), self._true(), self._false()];
        let header_from_last_block_id_proof = self.get_root::<72>(
            &last_block_id_proof.enc_leaf,
            &last_block_id_path.try_into().unwrap(),
            &last_block_id_proof.proof,
        );
        // TODO: add back a comment here I think
        self.assert_is_equal(header_from_last_block_id_proof, *header);

        // Extract prev header hash from the encoded leaf (starts at second byte)
        let extracted_prev_header_hash: Bytes32Variable =
            last_block_id_proof.enc_leaf[2..2 + HASH_SIZE].into();
        self.assert_is_equal(prev_header, extracted_prev_header_hash);
    }

    fn verify_prev_header_next_validators_hash(
        &mut self,
        validators_hash: TendermintHashVariable,
        prev_header: &TendermintHashVariable,
        prev_header_next_validators_hash_proof: &HashInclusionProofVariable<HEADER_PROOF_DEPTH>,
    ) {
        let next_val_hash_path = vec![self._false(), self._false(), self._false(), self._true()];
        let header_from_next_validators_root_proof = self.get_root::<34>(
            &prev_header_next_validators_hash_proof.enc_leaf,
            &next_val_hash_path.try_into().unwrap(),
            &prev_header_next_validators_hash_proof.proof,
        );
        // Confirms the prev_header computed from the proof of {next_validators_hash} matches the prev_header
        self.assert_is_equal(header_from_next_validators_root_proof, *prev_header);

        // Extract prev header hash from the encoded leaf (starts at second byte)
        let extracted_next_validators_hash =
            prev_header_next_validators_hash_proof.enc_leaf[2..2 + HASH_SIZE].into();
        // Confirms the current validatorsHash matches the nextValidatorsHash of the prev_header
        self.assert_is_equal(validators_hash, extracted_next_validators_hash);
    }

    fn skip<const VALIDATOR_SET_SIZE_MAX: usize>(
        &mut self,
        validators: &ArrayVariable<ValidatorVariable<Self::Curve>, VALIDATOR_SET_SIZE_MAX>,
        header: &TendermintHashVariable,
        header_height_proof: &HeightProofVariable,
        validator_hash_proof: &HashInclusionProofVariable<HEADER_PROOF_DEPTH>,
        round_present: &BoolVariable,
        trusted_header: TendermintHashVariable,
        trusted_validator_hash_proof: &HashInclusionProofVariable<HEADER_PROOF_DEPTH>,
        trusted_validator_hash_fields: &ArrayVariable<
            ValidatorHashFieldVariable<Self::Curve>,
            VALIDATOR_SET_SIZE_MAX,
        >,
    ) {
        self.verify_trusted_validators(
            validators,
            trusted_header,
            trusted_validator_hash_proof,
            trusted_validator_hash_fields,
        );

        self.verify_header(validators, header, validator_hash_proof, round_present);

        self.verify_block_height(
            *header,
            &header_height_proof.proof,
            &header_height_proof.height,
            header_height_proof.enc_height_byte_length,
        )
    }

    fn verify_trusted_validators<const VALIDATOR_SET_SIZE_MAX: usize>(
        &mut self,
        validators: &ArrayVariable<ValidatorVariable<Self::Curve>, VALIDATOR_SET_SIZE_MAX>,
        trusted_header: TendermintHashVariable,
        trusted_validator_hash_proof: &HashInclusionProofVariable<HEADER_PROOF_DEPTH>,
        trusted_validator_hash_fields: &ArrayVariable<
            ValidatorHashFieldVariable<Self::Curve>,
            VALIDATOR_SET_SIZE_MAX,
        >,
    ) {
        // Note: A trusted validator is one who is present on the trusted header
        let false_t = self._false();
        let true_t = self._true();

        // Get the header from the validator hash merkle proof
        let val_hash_path = vec![true_t, true_t, true_t, false_t];
        let header_from_validator_root_proof = self.get_root::<PROTOBUF_HASH_SIZE_BYTES>(
            &trusted_validator_hash_proof.enc_leaf,
            &val_hash_path.try_into().unwrap(),
            &trusted_validator_hash_proof.proof,
        );
        // Confirm the validator hash proof matches the trusted header
        self.assert_is_equal(header_from_validator_root_proof, trusted_header);

        let marshalled_trusted_validators: Vec<MarshalledValidatorVariable> =
            trusted_validator_hash_fields
                .as_vec()
                .iter()
                .map(|v| self.marshal_tendermint_validator(&v.pubkey, &v.voting_power))
                .collect();

        let trusted_validators_enabled: Vec<BoolVariable> = trusted_validator_hash_fields
            .as_vec()
            .iter()
            .map(|v| v.enabled)
            .collect();

        let trusted_byte_lengths: Vec<Variable> = trusted_validator_hash_fields
            .as_vec()
            .iter()
            .map(|v| v.validator_byte_length)
            .collect();

        // Compute the validators hash from the validators
        let validators_hash_target = self.hash_validator_set::<VALIDATOR_SET_SIZE_MAX>(
            &marshalled_trusted_validators,
            &trusted_byte_lengths,
            trusted_validators_enabled,
        );

        // Assert the computed validator hash matches the expected validator hash
        let extracted_hash = trusted_validator_hash_proof.enc_leaf[2..2 + HASH_SIZE].into();

        self.assert_is_equal(validators_hash_target, extracted_hash);

        // If a validator is present_on_trusted_header, then they should have signed.
        // Not all validators that have signed need to be present on the trusted header.
        // TODO: We should probably assert every validator that is enabled has signed.
        for i in 0..VALIDATOR_SET_SIZE_MAX {
            let present_and_signed = self.and(
                validators[i].present_on_trusted_header,
                validators[i].signed,
            );

            // If you are present, then you should have signed
            self.assert_is_equal(validators[i].present_on_trusted_header, present_and_signed);
        }

        // If a validator on the new header is present, then its pubkey should be present in the validator set from the trusted header.
        for i in 0..VALIDATOR_SET_SIZE_MAX {
            let mut pubkey_match = self._false();
            for j in 0..VALIDATOR_SET_SIZE_MAX {
                let pubkey_match_idx = self.is_equal(
                    validators[i].pubkey.clone(),
                    trusted_validator_hash_fields[j].pubkey.clone(),
                );
                pubkey_match = self.or(pubkey_match, pubkey_match_idx);
            }
            // It is possible for a current validator to be present on the trusted header, but not have signed the current header.
            let match_and_present = self.and(pubkey_match, validators[i].present_on_trusted_header);

            // If a validator is marked as present on the trusted header, then it should be present on the trusted header.
            self.assert_is_equal(validators[i].present_on_trusted_header, match_and_present);
        }

        let present_on_trusted_header: Vec<BoolVariable> = validators
            .as_vec()
            .iter()
            .map(|v| v.present_on_trusted_header)
            .collect();

        // Assert validators from the trusted block comprise at least 1/3 of the total voting power.
<<<<<<< HEAD
        let threshold_numerator = self.constant::<U32Variable>(1);
        let threshold_denominator = self.constant::<U32Variable>(3);
        self.assert_voting_check(
=======
        let threshold_numerator = self.constant::<U64Variable>(1);
        let threshold_denominator = self.constant::<U64Variable>(3);
        <plonky2x::prelude::CircuitBuilder<L, D> as TendermintVerify<
            L,
            D,
            VALIDATOR_SET_SIZE_MAX,
        >>::assert_voting_check(
            self,
>>>>>>> c45947b5
            validators.clone(),
            &threshold_numerator,
            &threshold_denominator,
            present_on_trusted_header,
        );
    }
}

// To run tests with logs (i.e. to see proof generation time), set the environment variable `RUST_LOG=debug` before the test command.
// Alternatively, add env::set_var("RUST_LOG", "debug") to the top of the test.
#[cfg(test)]
pub(crate) mod tests {
    use ethers::types::H256;
    use plonky2x::prelude::DefaultBuilder;
    use subtle_encoding::hex;

    use super::*;
    use crate::consts::VALIDATOR_MESSAGE_BYTES_LENGTH_MAX;

    #[test]
    fn test_verify_hash_in_message() {
        // This is a test case generated from block 144094 of Celestia's Mocha 3 testnet
        // Block Hash: 8909e1b73b7d987e95a7541d96ed484c17a4b0411e98ee4b7c890ad21302ff8c (needs to be lower case)
        // Signed Message (from the last validator): 6b080211de3202000000000022480a208909e1b73b7d987e95a7541d96ed484c17a4b0411e98ee4b7c890ad21302ff8c12240801122061263df4855e55fcab7aab0a53ee32cf4f29a1101b56de4a9d249d44e4cf96282a0b089dce84a60610ebb7a81932076d6f6368612d33
        // No round exists in present the message that was signed above

        env_logger::try_init().unwrap_or_default();

        // Define the circuit
        let mut builder = DefaultBuilder::new();
        let message = builder.read::<ValidatorMessageVariable>();
        let header_hash = builder.read::<TendermintHashVariable>();
        let round_present_in_message = builder.read::<BoolVariable>();

        let verified =
            builder.verify_hash_in_message(&message, header_hash, round_present_in_message);

        builder.write(verified);
        let circuit = builder.build();

        let header_hash =
            hex::decode("8909e1b73b7d987e95a7541d96ed484c17a4b0411e98ee4b7c890ad21302ff8c")
                .unwrap();
        let header_hash_h256 = H256::from_slice(&header_hash);
        let mut signed_message = hex::decode("6b080211de3202000000000022480a208909e1b73b7d987e95a7541d96ed484c17a4b0411e98ee4b7c890ad21302ff8c12240801122061263df4855e55fcab7aab0a53ee32cf4f29a1101b56de4a9d249d44e4cf96282a0b089dce84a60610ebb7a81932076d6f6368612d33").unwrap();
        signed_message.resize(VALIDATOR_MESSAGE_BYTES_LENGTH_MAX, 0u8);
        let mut input = circuit.input();
        input.write::<ValidatorMessageVariable>(signed_message.try_into().unwrap());
        input.write::<TendermintHashVariable>(header_hash_h256);
        input.write::<BoolVariable>(false);
        let (_, mut output) = circuit.prove(&input);
        let verified = output.read::<BoolVariable>();
        assert!(verified);
    }
}<|MERGE_RESOLUTION|>--- conflicted
+++ resolved
@@ -581,20 +581,9 @@
             .collect();
 
         // Assert validators from the trusted block comprise at least 1/3 of the total voting power.
-<<<<<<< HEAD
-        let threshold_numerator = self.constant::<U32Variable>(1);
-        let threshold_denominator = self.constant::<U32Variable>(3);
-        self.assert_voting_check(
-=======
         let threshold_numerator = self.constant::<U64Variable>(1);
         let threshold_denominator = self.constant::<U64Variable>(3);
-        <plonky2x::prelude::CircuitBuilder<L, D> as TendermintVerify<
-            L,
-            D,
-            VALIDATOR_SET_SIZE_MAX,
-        >>::assert_voting_check(
-            self,
->>>>>>> c45947b5
+        self.assert_voting_check(
             validators.clone(),
             &threshold_numerator,
             &threshold_denominator,
