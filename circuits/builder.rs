use plonky2x::backend::circuit::{Circuit, PlonkParameters};
use plonky2x::frontend::merkle::tendermint::TendermintMerkleTree;
use plonky2x::frontend::uint::uint64::U64Variable;
use plonky2x::frontend::vars::{ArrayVariable, Bytes32Variable, EvmVariable};
use plonky2x::prelude::plonky2::plonk::config::{AlgebraicHasher, GenericConfig};
use plonky2x::prelude::*;
use tendermint::merkle::HASH_SIZE;

use crate::consts::*;
use crate::data_commitment::DataCommitmentOffchainInputs;
use crate::vars::{DataCommitmentProofVariable, MapReduceSubchainVariable};

/// Shared context across all data commitment mapreduce jobs.
#[derive(Clone, Debug, CircuitVariable)]
pub struct DataCommitmentSharedCtx {
    pub start_block: U64Variable,
    pub start_header_hash: Bytes32Variable,
    pub end_block: U64Variable,
    pub end_header_hash: Bytes32Variable,
}

pub trait DataCommitmentBuilder<L: PlonkParameters<D>, const D: usize> {
    /// Encodes the data hash and height as a tuple with abi.encode(height, data_hash).
    /// Spec: https://github.com/celestiaorg/celestia-core/blob/6933af1ead0ddf4a8c7516690e3674c6cdfa7bd8/rpc/core/blocks.go#L325-L334
    fn encode_data_root_tuple(
        &mut self,
        data_hash: &Bytes32Variable,
        height: &U64Variable,
    ) -> BytesVariable<ENC_DATA_ROOT_TUPLE_SIZE_BYTES>;

    /// Compute the data commitment from start_block to end_block. Each leaf in the merkle tree is abi.encode(data_hash, height).
    /// Note: Data commitment is exclusive of end_block.
    /// MAX_LEAVES is the maximum range of blocks that can be included in the data commitment.
    fn get_data_commitment<const MAX_LEAVES: usize>(
        &mut self,
        data_hashes: &ArrayVariable<Bytes32Variable, MAX_LEAVES>,
        start_block: U64Variable,
        end_block: U64Variable,
    ) -> Bytes32Variable;

    /// Verify the chain of headers is linked for the subrange in the data commitment proof & generate the subrange's data_merkle_root.
    /// Verify the header at global_end_block is the global_end_header_hash and don't include blocks after global_end_block in the merkle root computation.
    ///
    /// Specifically, a MapReduce circuit with <NB_MAP_JOBS=4, BATCH_SIZE=4> over blocks [0, 16) will invoke prove_subchain 4 times. Each of the 4 prove_subchain calls
    /// over [0, 4), [4, 8), [8, 12), [12, 16) will 1) prove the subchain of headers are linked and 2) output their corresponding data_merkle_root.
    fn prove_subchain<const BATCH_SIZE: usize>(
        &mut self,
        data_comm_proof: &DataCommitmentProofVariable<BATCH_SIZE>,
        global_end_block: &U64Variable,
        global_end_header_hash: &Bytes32Variable,
    ) -> MapReduceSubchainVariable;

    /// Verify the chain of headers is linked from start_block to end_block, and generate the corresponding data_merkle_root.
    /// NB_MAP_JOBS * BATCH_SIZE is the maximum range of blocks that can be included in the data commitment.
    /// Note: Data commitment is exclusive of end_block.
    /// mapreduce is used to parallelize the verification of the chain of headers, by splitting the range of blocks into NB_MAP_JOBS batches of BATCH_SIZE blocks.
    fn prove_data_commitment<C: Circuit, const NB_MAP_JOBS: usize, const BATCH_SIZE: usize>(
        &mut self,
        start_block: U64Variable,
        start_header_hash: Bytes32Variable,
        end_block: U64Variable,
        end_header_hash: Bytes32Variable,
    ) -> Bytes32Variable
    where
        <<L as PlonkParameters<D>>::Config as GenericConfig<D>>::Hasher:
            AlgebraicHasher<<L as PlonkParameters<D>>::Field>;

    /// Prove the data commitment for the next header. This is a special case of prove_data_commitment where the range is always 1 block (only
    /// the prev header's data hash is included in the data commitment).
    /// Note: Assumes that prev_block_number and prev_header_hash are valid & linked. Specifically,
    /// this is only called when prev_block_number and prev_header_hash are inputs to the circuit.
    fn prove_next_header_data_commitment(
        &mut self,
        prev_block_number: U64Variable,
        prev_header_hash: Bytes32Variable,
        next_block_number: U64Variable,
    ) -> Bytes32Variable;
}

impl<L: PlonkParameters<D>, const D: usize> DataCommitmentBuilder<L, D> for CircuitBuilder<L, D> {
    fn encode_data_root_tuple(
        &mut self,
        data_hash: &Bytes32Variable,
        height: &U64Variable,
    ) -> BytesVariable<ENC_DATA_ROOT_TUPLE_SIZE_BYTES> {
        // Encode the data hash and height into a tuple: abi.encode(height, data_hash).
        let mut encoded_tuple = Vec::new();

        // Encode the height with encodePacked.
        let encoded_height = height.encode(self);

        // Pad abi.encodePacked(height) to 32 bytes. Height is 8 bytes, pad with 32 - 8 = 24 bytes.
        encoded_tuple.extend(
            self.constant::<ArrayVariable<ByteVariable, 24>>(vec![0u8; 24])
                .as_vec(),
        );
        encoded_tuple.extend(encoded_height);
        encoded_tuple.extend(data_hash.as_bytes().to_vec());

        // Convert Vec<ByteVariable> to BytesVariable<64>.
        BytesVariable::<ENC_DATA_ROOT_TUPLE_SIZE_BYTES>(encoded_tuple.try_into().unwrap())
    }

    fn get_data_commitment<const MAX_LEAVES: usize>(
        &mut self,
        data_hashes: &ArrayVariable<Bytes32Variable, MAX_LEAVES>,
        start_block: U64Variable,
        end_block: U64Variable,
    ) -> Bytes32Variable {
        // If end_block < start_block, then this data commitment will be marked as disabled, and the
        // output of this function is not used. Therefore, the logic assumes
        // nb_blocks is always positive.
        let nb_blocks_in_batch = self.sub(end_block, start_block);

        // Note: nb_blocks_in_batch is assumed to be less than 2^32 (which is a reasonable
        // assumption for any data commitment as in practice, the number of blocks in a data
        // commitment range will be much smaller than 2^32). This is fine as
        // nb_blocks_in_batch.limbs[1] is unused.
        let nb_enabled_leaves = nb_blocks_in_batch.limbs[0].variable;

        let mut leaves = Vec::new();

        // Compute the leaves of the merkle tree.
        for i in 0..MAX_LEAVES {
            let curr_idx = self.constant::<U64Variable>(i as u64);
            let block_height = self.add(start_block, curr_idx);

            // Each leaf in Blobstream is abi.encodePacked(height, data_hash).
            leaves.push(self.encode_data_root_tuple(&data_hashes[i], &block_height));
        }

        // Compute the root of the merkle tree over the first num_blocks leaves.
        // Note: If nb_enabled_leaves is larger than MAX_LEAVES, this function will
        // mark all leaves as enabled and compute the root of the merkle tree over all leaves.
        self.compute_root_from_leaves::<MAX_LEAVES, ENC_DATA_ROOT_TUPLE_SIZE_BYTES>(
            ArrayVariable::<BytesVariable<64>, MAX_LEAVES>::from(leaves),
            nb_enabled_leaves,
        )
    }

    fn prove_subchain<const BATCH_SIZE: usize>(
        &mut self,
        data_comm_proof: &DataCommitmentProofVariable<BATCH_SIZE>,
        global_end_block: &U64Variable,
        global_end_header_hash: &Bytes32Variable,
    ) -> MapReduceSubchainVariable {
        let one = self.constant::<U64Variable>(1u64);
        let true_bool = self._true();

        // Get the start block, start header, end block, and end header from the data_comm_proof.
        let batch_start_block = data_comm_proof.start_block_height;
        let batch_start_header_hash = data_comm_proof.start_header;
        let batch_end_block = data_comm_proof.end_block_height;
        let batch_end_header_hash = data_comm_proof.end_header;

        // Path of the data_hash and last_block_id against the Tendermint header.
        let data_hash_path =
            self.constant::<ArrayVariable<BoolVariable, 4>>(vec![false, true, true, false]);
        let last_block_id_path =
            self.constant::<ArrayVariable<BoolVariable, 4>>(vec![false, false, true, false]);

        // If batch_start_block < global_end_block, this batch has headers that need to be verified.
        // If is_batch_enabled is false, in the reduce stage the batch will be considered empty, and
        // the right subchain's tree will be disabled in the Tendermint Merkle tree computation.
        let is_batch_enabled = self.lt(batch_start_block, *global_end_block);
        let mut curr_block_enabled = is_batch_enabled;
        let mut curr_header = batch_start_header_hash;
        let last_block_to_process = self.sub(*global_end_block, one);

        // Verify all headers in the batch. If last_block_to_process < batch_end_block, stop verifying at last_block_to_process.
        for i in 0..BATCH_SIZE {
            let loop_idx = self.constant::<U64Variable>(i as u64);
            let curr_idx = self.add(batch_start_block, loop_idx);

            let curr_block_disabled = self.not(curr_block_enabled);
            let is_last_block = self.is_equal(last_block_to_process, curr_idx);
            let is_not_last_block = self.not(is_last_block);

            // The computed root of data_hash_proofs[i] should be the hash of block curr_idx.
            let data_hash_proof_root = self
                .get_root_from_merkle_proof::<HEADER_PROOF_DEPTH, PROTOBUF_HASH_SIZE_BYTES>(
                    &data_comm_proof.data_hash_proofs[i],
                    &data_hash_path,
                );
            // The computed root of last_block_id_proofs[i] should be the hash of block curr_idx+1.
            let last_block_id_proof_root = self
                .get_root_from_merkle_proof::<HEADER_PROOF_DEPTH, PROTOBUF_BLOCK_ID_SIZE_BYTES>(
                    &data_comm_proof.last_block_id_proofs[i],
                    &last_block_id_path,
                );

            // Extract the previous header hash from the leaf of last_block_id_proof, and verify it is equal to the header hash of block curr_idx.
            // Note: The leaf of the last_block_id_proof against block curr_idx+1 is the protobuf-encoded last_block_id, which contains the header hash of block curr_idx at [2..2+HASH_SIZE].
            // This check is skipped if curr_block >= last_block_to_process (which is marked by the flag curr_block_disabled).
            let header_hash = &data_comm_proof.last_block_id_proofs[i].leaf[2..2 + HASH_SIZE];
            let is_valid_prev_header = self.is_equal(curr_header, header_hash.into());
            let prev_header_check = self.or(curr_block_disabled, is_valid_prev_header);
            self.assert_is_equal(prev_header_check, true_bool);

            // Verify the data hash proof is valid against block curr_idx.
            let is_data_hash_proof_valid = self.is_equal(data_hash_proof_root, header_hash.into());
            let data_hash_check = self.or(curr_block_disabled, is_data_hash_proof_valid);
            self.assert_is_equal(data_hash_check, true_bool);

            // If this is the last valid block, verify the last_block_id_proof_root (header hash of block curr_idx+1) is equal to the global_end_header_hash.
            // This is the final step in the verification that global_start_block -> global_end_block is linked.
            let root_matches_end_header =
                self.is_equal(last_block_id_proof_root, *global_end_header_hash);
            let end_header_check = self.or(is_not_last_block, root_matches_end_header);
            self.assert_is_equal(end_header_check, true_bool);

            // Set current header to the hash of block curr_idx+1.
            curr_header = last_block_id_proof_root;
            // If this is the last valid block, set curr_block_enabled to false.
            curr_block_enabled = self.and(curr_block_enabled, is_not_last_block);
        }

<<<<<<< HEAD
        // The last block is either disabled or it matches the batch_end_header_hash.
        let is_last_block_disabled = self.not(curr_block_enabled);
        let last_block_matches_end_header = self.is_equal(curr_header, batch_end_header_hash);
        let end_header_check = self.or(is_last_block_disabled, last_block_matches_end_header);
        self.assert_is_equal(end_header_check, true_bool);
=======
        let data_hashes = ArrayVariable::<Bytes32Variable, BATCH_SIZE>::from(
            data_comm_proof
                .data_hash_proofs
                .data
                .iter()
                .map(|proof| Bytes32Variable::from(&proof.leaf[2..2 + HASH_SIZE]))
                .collect::<Vec<_>>(),
        );
>>>>>>> 6f9f5dc7

        // The end block of the batch's data_merkle_root is min(batch_end_block, global_end_block).
        // Compute the data_merkle_root for the batch.
        let is_less_than_target = self.lte(batch_end_block, *global_end_block);
        let end_block_num = self.select(is_less_than_target, batch_end_block, *global_end_block);
        let data_merkle_root =
            self.get_data_commitment::<BATCH_SIZE>(&data_hashes, batch_start_block, end_block_num);

        MapReduceSubchainVariable {
            is_enabled: is_batch_enabled,
            start_block: batch_start_block,
            start_header: batch_start_header_hash,
            end_block: batch_end_block,
            end_header: batch_end_header_hash,
            data_merkle_root,
        }
    }

    fn prove_data_commitment<C: Circuit, const NB_MAP_JOBS: usize, const BATCH_SIZE: usize>(
        &mut self,
        start_block: U64Variable,
        start_header_hash: Bytes32Variable,
        end_block: U64Variable,
        end_header_hash: Bytes32Variable,
    ) -> Bytes32Variable
    where
        <<L as PlonkParameters<D>>::Config as GenericConfig<D>>::Hasher:
            AlgebraicHasher<<L as PlonkParameters<D>>::Field>,
    {
        let ctx = DataCommitmentSharedCtx {
            start_block,
            start_header_hash,
            end_block,
            end_header_hash,
        };

        let max_num_blocks = NB_MAP_JOBS * BATCH_SIZE;
        let relative_block_nums = (0u64..(max_num_blocks as u64)).collect::<Vec<_>>();

        let result = self
            .mapreduce::<DataCommitmentSharedCtx, U64Variable, MapReduceSubchainVariable, C, BATCH_SIZE, _, _>(
                ctx.clone(),
                relative_block_nums,
                |map_ctx, map_relative_block_nums, builder| {
                    // The following logic handles the map stage of the mapreduce.
                    //  1) Fetch the data commitment inputs for the batch.
                    //  2) Verify the chain of headers is linked for the batch.
                    //  3) Compute the corresponding data_merkle_root for the batch.

                    let one = builder.constant::<U64Variable>(1u64);
                    let global_end_header_hash = map_ctx.end_header_hash;
                    let global_end_block = map_ctx.end_block;

                    let start_block =
                        builder.add(map_ctx.start_block, map_relative_block_nums.as_vec()[0]);
                    let last_block = builder.add(
                        map_ctx.start_block,
                        map_relative_block_nums.as_vec()[BATCH_SIZE - 1],
                    );

                    // The query_end_block = min(batch_end_block, global_end_block) for fetching the data commitment inputs.
                    // If batch_end_block > global_end_block, data_comm_proof will be filled with dummy values.
                    // This is because prove_subchain only checks up to global_end_block, and doing so reduces RPC calls.
                    let batch_end_block = builder.add(last_block, one);
                    let past_global_end = builder.gt(batch_end_block, global_end_block);
                    let query_end_block = builder.select(past_global_end, global_end_block, batch_end_block);

                    // Fetch and read the data commitment inputs.
                    let mut input_stream = VariableStream::new();
                    input_stream.write(&start_block);
                    input_stream.write(&query_end_block);
                    let data_comm_fetcher = DataCommitmentOffchainInputs::<BATCH_SIZE> {};
                    let output_stream = builder
                        .async_hint(input_stream, data_comm_fetcher);
                    let data_comm_proof = output_stream
                        .read::<DataCommitmentProofVariable<BATCH_SIZE>>(builder);

                    // Verify the chain of headers is linked for the batch & compute the corresponding data_merkle_root.
                    builder.prove_subchain(&data_comm_proof, &global_end_block, &global_end_header_hash)
                },
                |_, left_subchain, right_subchain, builder| {
                    // The following logic handles the reduce stage of the mapreduce.
                    //  1) Verify the left and right subchains are correctly linked.
                    //  2) Compute the combined data_merkle_root of the left and right subchains.
                    //  3) If the right subchain is disabled, then the data_merkle_root is the left subchain's data_merkle_root.
                    //  4) If both are disabled, then this "combined" subchain is disabled.

                    let false_var = builder._false();
                    let true_var = builder._true();
                    let is_right_subchain_disabled = builder.is_equal(right_subchain.is_enabled, false_var);

                    // Check the left and right subchains are correctly linked.
                    // Always passes if the right subchain is disabled.
                    let subchains_headers_linked =
                        builder.is_equal(left_subchain.end_header, right_subchain.start_header);
                    let subchains_blocks_linked = builder.is_equal(left_subchain.end_block, right_subchain.start_block);
                    let subchains_linked = builder.and(subchains_headers_linked, subchains_blocks_linked);
                    let link_check = builder.or(is_right_subchain_disabled, subchains_linked);
                    builder.assert_is_equal(link_check, true_var);

                    // Compute Tendermint merkle tree inner_hash(left_subchain.data_merkle_root, right_subchain.data_merkle_root).
                    // 0x01 || left_subchain.data_merkle_root || right_subchain.data_merkle_root
                    let one_byte = ByteVariable::constant(builder, 1u8);
                    let mut encoded_leaf = vec![one_byte];
                    encoded_leaf.extend(left_subchain.data_merkle_root.as_bytes().to_vec());
                    encoded_leaf.extend(right_subchain.data_merkle_root.as_bytes().to_vec());
                    // Note: Use sha256 instead of inner_hash to avoid allocating a Curta gadget.
                    let computed_data_merkle_root = builder.sha256(&encoded_leaf);

                    // If the right node is empty, then the data_merkle_root is the left node's data_merkle_root.
                    let data_merkle_root = builder.select(
                        is_right_subchain_disabled,
                        left_subchain.data_merkle_root,
                        computed_data_merkle_root,
                    );

                    MapReduceSubchainVariable {
                        // If the left_subchain is disabled, then the right_subchain is disabled and
                        // this combined subchain is disabled (and the data_merkle_root is not used).
                        is_enabled: left_subchain.is_enabled,
                        start_block: left_subchain.start_block,
                        start_header: left_subchain.start_header,
                        end_block: right_subchain.end_block,
                        end_header: right_subchain.end_header,
                        data_merkle_root,
                    }
                },
            );

        result.data_merkle_root
    }

    fn prove_next_header_data_commitment(
        &mut self,
        prev_block_number: U64Variable,
        prev_header_hash: Bytes32Variable,
        next_block_number: U64Variable,
    ) -> Bytes32Variable {
        // Compute data commitment (always for 1 leaf).
        let mut input_stream = VariableStream::new();
        input_stream.write(&prev_block_number);
        input_stream.write(&next_block_number);
        let data_comm_fetcher = DataCommitmentOffchainInputs::<1> {};
        let output_stream = self.async_hint(input_stream, data_comm_fetcher);
        let data_comm_proof = output_stream.read::<DataCommitmentProofVariable<1>>(self);

        // Path of the data_hash against the Tendermint header.
        let data_hash_path =
            self.constant::<ArrayVariable<BoolVariable, 4>>(vec![false, true, true, false]);
        // Confirm the data_comm_proof corresponds to the prev_header_hash.
        let data_hash_proof_root = self
            .get_root_from_merkle_proof::<HEADER_PROOF_DEPTH, PROTOBUF_HASH_SIZE_BYTES>(
                &data_comm_proof.data_hash_proofs[0],
                &data_hash_path,
            );
        self.assert_is_equal(data_hash_proof_root, prev_header_hash);

        let leaf =
            Bytes32Variable::from(&data_comm_proof.data_hash_proofs.data[0].leaf[2..2 + HASH_SIZE]);

        let encoded_tuple = self.encode_data_root_tuple(&leaf, &prev_block_number);

        // Return the data_commitment for the range (which only includes 1 block: prev_block_number).
        self.leaf_hash(&encoded_tuple.0)
    }
}

// To run tests with logs (i.e. to see proof generation time), set the environment variable `RUST_LOG=debug` before the test command.
// Alternatively, add env::set_var("RUST_LOG", "debug") to the top of the test.
#[cfg(test)]
pub(crate) mod tests {
    use ethers::types::H256;
    use plonky2x::backend::circuit::DefaultParameters;
    use tendermintx::input::InputDataFetcher;
    use tokio::runtime::Runtime;

    use super::*;
    use crate::input::DataCommitmentInputFetcher;
    use crate::vars::*;

    type L = DefaultParameters;
    type F = <L as PlonkParameters<D>>::Field;
    const D: usize = 2;

    fn generate_data_commitment_value_inputs<const MAX_LEAVES: usize>(
        start_height: usize,
        end_height: usize,
    ) -> (DataCommitmentProofValueType<MAX_LEAVES, F>, H256) {
        dotenv::dotenv().ok();
        let mut input_data_fetcher = InputDataFetcher::default();

        let rt = Runtime::new().expect("failed to create tokio runtime");

        let result = rt.block_on(async {
            input_data_fetcher
                .get_data_commitment_inputs::<MAX_LEAVES, F>(start_height as u64, end_height as u64)
                .await
        });

        (
            DataCommitmentProofValueType {
                start_block_height: (start_height as u64),
                start_header: H256::from_slice(&result.start_header_hash),
                end_block_height: (end_height as u64),
                end_header: H256::from_slice(&result.end_header_hash),
                data_hash_proofs: result.data_hash_proofs,
                last_block_id_proofs: result.last_block_id_proofs,
            },
            H256(result.expected_data_commitment),
        )
    }

    #[test]
    #[cfg_attr(feature = "ci", ignore)]
    fn test_get_data_commitment() {
        env_logger::try_init().unwrap_or_default();

        let mut builder = CircuitBuilder::<L, D>::new();

        const MAX_LEAVES: usize = 4;
        const NUM_BLOCKS: usize = 4;
        const START_BLOCK: usize = 10000;
        const END_BLOCK: usize = START_BLOCK + NUM_BLOCKS;

        let data_commitment_var = builder.read::<DataCommitmentProofVariable<MAX_LEAVES>>();

        let expected_data_commitment = builder.read::<Bytes32Variable>();

        let start_block = builder.constant::<U64Variable>(START_BLOCK as u64);
        let end_block = builder.constant::<U64Variable>(END_BLOCK as u64);

        let data_hashes = ArrayVariable::<Bytes32Variable, MAX_LEAVES>::from(
            data_commitment_var
                .data_hash_proofs
                .data
                .iter()
                .map(|proof| Bytes32Variable::from(&proof.leaf[2..2 + HASH_SIZE]))
                .collect::<Vec<_>>(),
        );

        let root_hash_target =
            builder.get_data_commitment::<MAX_LEAVES>(&data_hashes, start_block, end_block);
        builder.assert_is_equal(root_hash_target, expected_data_commitment);

        let circuit = builder.build();

        let mut input = circuit.input();

        let inputs = generate_data_commitment_value_inputs(START_BLOCK, END_BLOCK);
        input.write::<DataCommitmentProofVariable<MAX_LEAVES>>(inputs.0);
        input.write::<Bytes32Variable>(inputs.1);
        let (proof, output) = circuit.prove(&input);
        circuit.verify(&proof, &input, &output);
    }

    #[test]
    #[cfg_attr(feature = "ci", ignore)]
    fn test_prove_header_chain() {
        env_logger::try_init().unwrap_or_default();

        let mut builder = CircuitBuilder::<L, D>::new();

        const MAX_LEAVES: usize = 4;
        const START_BLOCK: usize = 10000;
        const END_BLOCK: usize = START_BLOCK + MAX_LEAVES;

        let data_commitment_var = builder.read::<DataCommitmentProofVariable<MAX_LEAVES>>();

        builder.prove_subchain::<MAX_LEAVES>(
            &data_commitment_var,
            &data_commitment_var.end_block_height,
            &data_commitment_var.end_header,
        );

        let circuit = builder.build();

        let mut input = circuit.input();

        // Generate test cases from Celestia blocks:
        input.write::<DataCommitmentProofVariable<MAX_LEAVES>>(
            generate_data_commitment_value_inputs(START_BLOCK, END_BLOCK).0,
        );
        let (proof, output) = circuit.prove(&input);
        circuit.verify(&proof, &input, &output);
    }

    #[test]
    fn test_encode_data_root_tuple() {
        env_logger::try_init().unwrap_or_default();

        let mut builder = CircuitBuilder::<L, D>::new();

        let data_hash =
            builder.constant::<Bytes32Variable>(ethers::types::H256::from_slice(&[255u8; 32]));
        builder.watch(&data_hash, "data_hash");
        let height = builder.constant::<U64Variable>(256);
        builder.watch(&height, "height");
        let data_root_tuple = builder.encode_data_root_tuple(&data_hash, &height);
        builder.watch(&data_root_tuple, "data_root_tuple");
        builder.write(data_root_tuple);
        let circuit = builder.build();

        let mut expected_data_tuple_root = Vec::new();

        let expected_height = [
            0u8, 0, 0, 0, 0, 0, 0, 0, 0, 0, 0, 0, 0, 0, 0, 0, 0, 0, 0, 0, 0, 0, 0, 0, 0, 0, 0, 0,
            0, 0, 1, 0,
        ];

        // Compute the expected output for testing
        let expected_data_root = vec![
            255u8, 255, 255, 255, 255, 255, 255, 255, 255, 255, 255, 255, 255, 255, 255, 255, 255,
            255, 255, 255, 255, 255, 255, 255, 255, 255, 255, 255, 255, 255, 255, 255,
        ];

        expected_data_tuple_root.extend_from_slice(&expected_height);

        expected_data_tuple_root.extend_from_slice(&expected_data_root);

        let input = circuit.input();
        let (proof, mut output) = circuit.prove(&input);
        circuit.verify(&proof, &input, &output);

        let data_root_tuple_value =
            output.read::<ArrayVariable<ByteVariable, ENC_DATA_ROOT_TUPLE_SIZE_BYTES>>();
        assert_eq!(data_root_tuple_value, expected_data_tuple_root);

        println!("Verified proof");
    }
}<|MERGE_RESOLUTION|>--- conflicted
+++ resolved
@@ -215,13 +215,12 @@
             curr_block_enabled = self.and(curr_block_enabled, is_not_last_block);
         }
 
-<<<<<<< HEAD
         // The last block is either disabled or it matches the batch_end_header_hash.
         let is_last_block_disabled = self.not(curr_block_enabled);
         let last_block_matches_end_header = self.is_equal(curr_header, batch_end_header_hash);
         let end_header_check = self.or(is_last_block_disabled, last_block_matches_end_header);
         self.assert_is_equal(end_header_check, true_bool);
-=======
+
         let data_hashes = ArrayVariable::<Bytes32Variable, BATCH_SIZE>::from(
             data_comm_proof
                 .data_hash_proofs
@@ -230,7 +229,6 @@
                 .map(|proof| Bytes32Variable::from(&proof.leaf[2..2 + HASH_SIZE]))
                 .collect::<Vec<_>>(),
         );
->>>>>>> 6f9f5dc7
 
         // The end block of the batch's data_merkle_root is min(batch_end_block, global_end_block).
         // Compute the data_merkle_root for the batch.
