--- conflicted
+++ resolved
@@ -293,31 +293,6 @@
     }
 
     #[test]
-<<<<<<< HEAD
-    #[cfg_attr(feature = "ci", ignore)]
-    fn test_encode_varint() {
-        env_logger::try_init().unwrap_or_default();
-
-        let mut builder = CircuitBuilder::<L, D>::new();
-
-        let height = builder.constant::<U64Variable>(3804.into());
-
-        let encoded_height = builder.marshal_int64_varint(&height);
-        let encoded_height = builder.encode_marshalled_varint(&BytesVariable(encoded_height));
-        builder.watch(&encoded_height, "encoded_height");
-
-        let circuit = builder.build();
-
-        let input = circuit.input();
-        let (proof, output) = circuit.prove(&input);
-        circuit.verify(&proof, &input, &output);
-
-        println!("Verified proof");
-    }
-
-    #[test]
-=======
->>>>>>> a7e95807
     fn test_encode_data_root_tuple() {
         env_logger::try_init().unwrap_or_default();
 
