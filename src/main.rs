--- conflicted
+++ resolved
@@ -1,13 +1,7 @@
-<<<<<<< HEAD
 pub mod generate_tests;
 pub mod inputs;
 pub mod signature;
 pub mod step;
-=======
-pub mod fixtures;
-pub mod inputs;
-pub mod merkle;
->>>>>>> f93e3792
 pub mod utils;
 pub mod validator;
 pub mod voting;
@@ -23,7 +17,6 @@
         validators: usize,
     },
     /// Calls the get_celestia_consensus_signatures function
-<<<<<<< HEAD
     CreateNewFixture {
         /// The block number to create a new fixture for
         #[clap(short, long)]
@@ -35,11 +28,6 @@
         #[clap(short, long)]
         block: usize,
     },
-=======
-    GetCelestiaConsensusSignatures,
-    /// Generates step inputs
-    GenerateStepInputs,
->>>>>>> f93e3792
 }
 
 #[derive(Parser, Debug)]
