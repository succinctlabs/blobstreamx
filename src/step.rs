//! The protobuf encoding of a Tendermint validator is a deterministic function of the validator's
//! public key (32 bytes) and voting power (int64). The encoding is as follows in bytes:
//
//!     10 34 10 32 <pubkey> 16 <varint>
//
//! The `pubkey` is encoded as the raw list of bytes used in the public key. The `varint` is
//! encoded using protobuf's default integer encoding, which consist of 7 bit payloads. You can
//! read more about them here: https://protobuf.dev/programming-guides/encoding/#varints.
<<<<<<< HEAD
use curta::math::extension::CubicParameters;
=======
use curta::math::prelude::CubicParameters;
>>>>>>> f32561a4
use plonky2::field::extension::Extendable;
use plonky2::iop::target::BoolTarget;
use plonky2::iop::target::Target;
use plonky2::plonk::config::AlgebraicHasher;
use plonky2::plonk::config::GenericConfig;
use plonky2::{hash::hash_types::RichField, plonk::circuit_builder::CircuitBuilder};
use plonky2x::ecc::ed25519::curve::curve_types::Curve;
use plonky2x::ecc::ed25519::curve::ed25519::Ed25519;
use plonky2x::ecc::ed25519::gadgets::curve::CircuitBuilderCurve;
use plonky2x::ecc::ed25519::gadgets::eddsa::{EDDSAPublicKeyTarget, EDDSASignatureTarget};
use plonky2x::num::nonnative::nonnative::CircuitBuilderNonNative;
use plonky2x::num::u32::gadgets::arithmetic_u32::{CircuitBuilderU32, U32Target};

use crate::signature::TendermintSignature;
use crate::utils::EncBlockIDTarget;
use crate::utils::PROTOBUF_BLOCK_ID_SIZE_BITS;
use crate::utils::{
    EncTendermintHashTarget, I64Target, MarshalledValidatorTarget, TendermintHashTarget,
    ValidatorMessageTarget, HASH_SIZE_BITS, HEADER_PROOF_DEPTH, PROTOBUF_HASH_SIZE_BITS,
    VALIDATOR_MESSAGE_BYTES_LENGTH_MAX,
};
use crate::validator::TendermintMarshaller;
use crate::voting::TendermintVoting;

#[derive(Debug, Clone)]
pub struct ValidatorTarget<C: Curve> {
    pubkey: EDDSAPublicKeyTarget<C>,
    signature: EDDSASignatureTarget<C>,
    message: ValidatorMessageTarget,
    message_bit_length: Target,
    voting_power: I64Target,
    validator_byte_length: Target,
    enabled: BoolTarget,
    signed: BoolTarget,
}

/// The protobuf-encoded leaf (a hash), and it's corresponding proof and path indices against the header.
#[derive(Debug, Clone)]
pub struct HashInclusionProofTarget {
    enc_leaf: EncTendermintHashTarget,
    // Path and proof should have a fixed length of HEADER_PROOF_DEPTH.
    path: Vec<BoolTarget>,
    proof: Vec<TendermintHashTarget>,
}

/// The protobuf-encoded leaf (a tendermint block ID), and it's corresponding proof and path indices against the header.
#[derive(Debug, Clone)]
pub struct BlockIDInclusionProofTarget {
    enc_leaf: EncBlockIDTarget,
    // Path and proof should have a fixed length of HEADER_PROOF_DEPTH.
    path: Vec<BoolTarget>,
    proof: Vec<TendermintHashTarget>,
}

#[derive(Debug, Clone)]
pub struct CelestiaBlockProofTarget<C: Curve> {
    validators: Vec<ValidatorTarget<C>>,
    header: TendermintHashTarget,
    prev_header: TendermintHashTarget,
    data_hash_proof: HashInclusionProofTarget,
    validator_hash_proof: HashInclusionProofTarget,
    next_validators_hash_proof: HashInclusionProofTarget,
    last_block_id_proof: BlockIDInclusionProofTarget,
    round_present: BoolTarget,
}

pub trait TendermintStep<F: RichField + Extendable<D>, const D: usize> {
    type Curve: Curve;

    /// Verifies a Tendermint consensus block.
    fn step<E: CubicParameters<F>, C: GenericConfig<D, F = F, FE = F::Extension> + 'static, const VALIDATOR_SET_SIZE_MAX: usize>(
        &mut self,
        validators: &Vec<ValidatorTarget<Self::Curve>>,
        header: &TendermintHashTarget,
        prev_header: &TendermintHashTarget,
        data_hash_proof: &HashInclusionProofTarget,
        validator_hash_proof: &HashInclusionProofTarget,
        next_validators_hash_proof: &HashInclusionProofTarget,
        last_block_id_proof: &BlockIDInclusionProofTarget,
        round_present: &BoolTarget,
    ) where
        <C as GenericConfig<D>>::Hasher: AlgebraicHasher<F>;
}

impl<F: RichField + Extendable<D>, const D: usize> TendermintStep<F, D> for CircuitBuilder<F, D> {
    type Curve = Ed25519;

    fn step<E: CubicParameters<F>, C: GenericConfig<D, F = F, FE = F::Extension> + 'static, const VALIDATOR_SET_SIZE_MAX: usize>(
        &mut self,
        validators: &Vec<ValidatorTarget<Self::Curve>>,
        header: &TendermintHashTarget,
        prev_header: &TendermintHashTarget,
        data_hash_proof: &HashInclusionProofTarget,
        validator_hash_proof: &HashInclusionProofTarget,
        next_validators_hash_proof: &HashInclusionProofTarget,
        last_block_id_proof: &BlockIDInclusionProofTarget,
        round_present: &BoolTarget,
    ) where
        <C as GenericConfig<D>>::Hasher: AlgebraicHasher<F>,
    {
        let one = self.one();
        let false_t = self._false();
        let true_t = self._true();
        // Verify each of the validators marshal correctly
        // Assumes the validators are sorted in the correct order
        let byte_lengths: Vec<Target> =
            validators.iter().map(|v| v.validator_byte_length).collect();
        let marshalled_validators: Vec<MarshalledValidatorTarget> = validators
            .iter()
            .map(|v| self.marshal_tendermint_validator(&v.pubkey.0, &v.voting_power))
            .collect();
        let validators_signed: Vec<BoolTarget> = validators.iter().map(|v| v.signed).collect();
        let validators_enabled: Vec<BoolTarget> = validators.iter().map(|v| v.enabled).collect();
        let validators_enabled_u32: Vec<U32Target> = validators_enabled
            .iter()
            .map(|v| {
                let zero = self.zero_u32();
                let one = self.one_u32();
                U32Target(self.select(*v, one.0, zero.0))
            })
            .collect();

        let validator_voting_power: Vec<I64Target> =
            validators.iter().map(|v| v.voting_power).collect();

        let mut messages: Vec<Vec<BoolTarget>> =
            validators.iter().map(|v| v.message.0.to_vec()).collect();
<<<<<<< HEAD
        for i in 0..messages.len() {
            messages[i].resize(VALIDATOR_MESSAGE_BYTES_LENGTH_MAX * 8, self._false());
        }

        let messages: Vec<ValidatorMessageTarget> = messages
            .iter()
            .map(|v| ValidatorMessageTarget(v.clone().try_into().unwrap()))
            .collect();

=======
>>>>>>> f32561a4
        let message_bit_lengths: Vec<Target> =
            validators.iter().map(|v| v.message_bit_length).collect();

        let signatures: Vec<&EDDSASignatureTarget<Ed25519>> =
            validators.iter().map(|v| &v.signature).collect();
        let pubkeys: Vec<&EDDSAPublicKeyTarget<Ed25519>> =
            validators.iter().map(|v| &v.pubkey).collect();

        // Compute the validators hash
        let validators_hash_target =
            self.hash_validator_set::<VALIDATOR_SET_SIZE_MAX>(&marshalled_validators, &byte_lengths, &validators_enabled);

        /// Start of the hash in protobuf encoded validator hash & last block id
        const HASH_START_BYTE: usize = 2;
        // Assert that computed validator hash matches expected validator hash
        let extracted_hash = self.extract_hash_from_protobuf::<HASH_START_BYTE, PROTOBUF_HASH_SIZE_BITS>(&validator_hash_proof.enc_leaf.0);
        for i in 0..HASH_SIZE_BITS {
            self.connect(
                validators_hash_target.0[i].target,
                extracted_hash.0[i].target,
            );
        }

        let total_voting_power = self.get_total_voting_power::<VALIDATOR_SET_SIZE_MAX>(&validator_voting_power);
        let threshold_numerator = self.constant_u32(2);
        let threshold_denominator = self.constant_u32(3);

        // Assert the accumulated voting power is greater than the threshold
        let check_voting_power_bool = self.check_voting_power::<VALIDATOR_SET_SIZE_MAX>(
            &validator_voting_power,
            &validators_enabled_u32,
            &total_voting_power,
            &threshold_numerator,
            &threshold_denominator,
        );
        self.connect(check_voting_power_bool.target, one);

<<<<<<< HEAD
        // // TODO: Handle dummies
        self.verify_signatures::<E, C>(
            &validators_signed,
            messages,
            message_bit_lengths,
            signatures,
            pubkeys,
        );
=======
        // TODO: Handle dummies
        self.verify_signatures::<E, C>(messages, message_bit_lengths, signatures, pubkeys);
>>>>>>> f32561a4

        // TODO: Verify that this will work with dummy signatures
        for i in 0..VALIDATOR_SET_SIZE_MAX {
            // Verify that the header is in the message in the correct location
            let hash_in_message =
                self.verify_hash_in_message(&validators[i].message, header, round_present);

            // If the validator is enabled, then the hash should be in the message
            self.connect(hash_in_message.target, validators_signed[i].target);
        }

        // Note: Hardcode the path for each of the leaf proofs (otherwise you can prove arbitrary data in the header)
        let data_hash_path = vec![false_t, true_t, true_t, false_t];
        let val_hash_path = vec![true_t, true_t, true_t, false_t];
        let next_val_hash_path = vec![false_t, false_t, false_t, true_t];
        let last_block_id_path = vec![false_t, false_t, true_t, false_t];

        let data_hash_leaf_hash = self.leaf_hash::<PROTOBUF_HASH_SIZE_BITS>(&data_hash_proof.enc_leaf.0);
        let header_from_data_root_proof = self.get_root_from_merkle_proof(
            &data_hash_proof.proof,
            &data_hash_path,
            &data_hash_leaf_hash,
        );

        let validator_hash_leaf_hash = self.leaf_hash::<PROTOBUF_HASH_SIZE_BITS>(&validator_hash_proof.enc_leaf.0);
        let header_from_validator_root_proof = self.get_root_from_merkle_proof(
            &validator_hash_proof.proof,
            &val_hash_path,
            &validator_hash_leaf_hash,
        );

        let next_validators_hash_leaf_hash = self.leaf_hash::<PROTOBUF_HASH_SIZE_BITS>(&next_validators_hash_proof.enc_leaf.0);
        let header_from_next_validators_root_proof = self.get_root_from_merkle_proof(
            &next_validators_hash_proof.proof,
            &next_val_hash_path,
            &next_validators_hash_leaf_hash,
        );

        let last_block_id_leaf_hash = self.leaf_hash::<PROTOBUF_BLOCK_ID_SIZE_BITS>(&last_block_id_proof.enc_leaf.0);
        let header_from_last_block_id_proof = self.get_root_from_merkle_proof(
            &last_block_id_proof.proof,
            &last_block_id_path,
            &last_block_id_leaf_hash,
        );

        // Confirm that the header from the proof of {validator_hash, next_validators_hash, data_hash, last_block_id} all match the header
        for i in 0..HASH_SIZE_BITS {
            self.connect(header.0[i].target, header_from_data_root_proof.0[i].target);
            self.connect(
                header.0[i].target,
                header_from_validator_root_proof.0[i].target,
            );
            self.connect(
                header.0[i].target,
                header_from_next_validators_root_proof.0[i].target,
            );
            self.connect(
                header.0[i].target,
                header_from_last_block_id_proof.0[i].target,
            );
        }

        // Extract prev header hash from the encoded leaf (starts at second byte)
        let extracted_prev_header_hash = self.extract_hash_from_protobuf::<HASH_START_BYTE, PROTOBUF_BLOCK_ID_SIZE_BITS>(&last_block_id_proof.enc_leaf.0);
        for i in 0..HASH_SIZE_BITS {
            self.connect(
                prev_header.0[i].target,
                extracted_prev_header_hash.0[i].target,
            );
        }
    }
}

fn create_virtual_bool_target_array<F: RichField + Extendable<D>, const D: usize>(
    builder: &mut CircuitBuilder<F, D>,
    size: usize,
) -> Vec<BoolTarget> {
    let mut result = Vec::new();
    for _i in 0..size {
        result.push(builder.add_virtual_bool_target_safe());
    }
    result
}

fn create_virtual_hash_inclusion_proof_target<F: RichField + Extendable<D>, const D: usize, const PROOF_DEPTH: usize>(
    builder: &mut CircuitBuilder<F, D>,
) -> HashInclusionProofTarget {
    let mut proof = Vec::new();
    for _i in 0..PROOF_DEPTH {
        proof.push(TendermintHashTarget(
            create_virtual_bool_target_array(builder, HASH_SIZE_BITS)
                .try_into()
                .unwrap(),
        ));
    }
    HashInclusionProofTarget {
        enc_leaf: EncTendermintHashTarget(
            create_virtual_bool_target_array(builder, PROTOBUF_HASH_SIZE_BITS)
                .try_into()
                .unwrap(),
        ),
        path: create_virtual_bool_target_array(builder, PROOF_DEPTH),
        proof,
    }
}

fn create_virtual_block_id_inclusion_proof_target<F: RichField + Extendable<D>, const D: usize, const PROOF_DEPTH: usize>(
    builder: &mut CircuitBuilder<F, D>,
) -> BlockIDInclusionProofTarget {
    let mut proof = Vec::new();
    for _i in 0..PROOF_DEPTH {
        proof.push(TendermintHashTarget(
            create_virtual_bool_target_array(builder, HASH_SIZE_BITS)
                .try_into()
                .unwrap(),
        ));
    }
    BlockIDInclusionProofTarget {
        enc_leaf: EncBlockIDTarget(
            create_virtual_bool_target_array(builder, PROTOBUF_BLOCK_ID_SIZE_BITS)
                .try_into()
                .unwrap(),
        ),
        path: create_virtual_bool_target_array(builder, PROOF_DEPTH),
        proof,
    }
}

pub fn make_step_circuit<
    F: RichField + Extendable<D>,
    const D: usize,
    C: Curve,
    Config: GenericConfig<D, F = F, FE = F::Extension> + 'static,
    E: CubicParameters<F>,
    const VALIDATOR_SET_SIZE_MAX: usize
>(
    builder: &mut CircuitBuilder<F, D>,
) -> CelestiaBlockProofTarget<Ed25519>
where
    Config::Hasher: AlgebraicHasher<F>,
{
    type Curve = Ed25519;
    let mut validators = Vec::new();
    for _i in 0..VALIDATOR_SET_SIZE_MAX {
        let pubkey = EDDSAPublicKeyTarget(builder.add_virtual_affine_point_target());
        let signature = EDDSASignatureTarget {
            r: builder.add_virtual_affine_point_target(),
            s: builder.add_virtual_nonnative_target(),
        };
        let message =
            create_virtual_bool_target_array(builder, VALIDATOR_MESSAGE_BYTES_LENGTH_MAX * 8);
        let message = ValidatorMessageTarget(message.try_into().unwrap());

        let message_bit_length = builder.add_virtual_target();

        let voting_power = I64Target([
            builder.add_virtual_u32_target(),
            builder.add_virtual_u32_target(),
        ]);
        let validator_byte_length = builder.add_virtual_target();
        let enabled = builder.add_virtual_bool_target_safe();
        let signed = builder.add_virtual_bool_target_safe();

        validators.push(ValidatorTarget::<Curve> {
            pubkey,
            signature,
            message,
            message_bit_length,
            voting_power,
            validator_byte_length,
            enabled,
            signed,
        })
    }

    let header = create_virtual_bool_target_array(builder, HASH_SIZE_BITS);
    let header = TendermintHashTarget(header.try_into().unwrap());

    let prev_header = create_virtual_bool_target_array(builder, HASH_SIZE_BITS);
    let prev_header = TendermintHashTarget(prev_header.try_into().unwrap());

    let data_hash_proof = create_virtual_hash_inclusion_proof_target::<F, D, HEADER_PROOF_DEPTH>(builder);
    let validator_hash_proof = create_virtual_hash_inclusion_proof_target::<F, D, HEADER_PROOF_DEPTH>(builder);
    let next_validators_hash_proof = create_virtual_hash_inclusion_proof_target::<F, D, HEADER_PROOF_DEPTH>(builder);
    let last_block_id_proof = create_virtual_block_id_inclusion_proof_target::<F, D, HEADER_PROOF_DEPTH>(builder);

    let round_present = builder.add_virtual_bool_target_safe();

    builder.step::<E, Config, VALIDATOR_SET_SIZE_MAX>(
        &validators,
        &header,
        &prev_header,
        &data_hash_proof,
        &validator_hash_proof,
        &next_validators_hash_proof,
        &last_block_id_proof,
        &round_present,
    );

    CelestiaBlockProofTarget::<Curve> {
        validators,
        header,
        prev_header,
        data_hash_proof,
        validator_hash_proof,
        next_validators_hash_proof,
        last_block_id_proof,
        round_present,
    }
}

#[cfg(test)]
pub(crate) mod tests {
    use super::*;
    use curta::math::goldilocks::cubic::GoldilocksCubicParameters;
    use num::BigUint;
    use plonky2::field::goldilocks_field::GoldilocksField;
    use plonky2::field::types::Field;
    use plonky2::{
        iop::witness::{PartialWitness, WitnessWrite},
        plonk::{
            circuit_builder::CircuitBuilder, circuit_data::CircuitConfig,
            config::PoseidonGoldilocksConfig,
        },
    };
    use plonky2x::ecc::ed25519::gadgets::curve::WitnessAffinePoint;
    use plonky2x::hash::sha::sha512::calculate_num_chunks;
    use plonky2x::num::biguint::WitnessBigUint;
    use plonky2x::num::u32::witness::WitnessU32;

    use plonky2x::ecc::ed25519::curve::curve_types::AffinePoint;
    use plonky2x::ecc::ed25519::field::ed25519_scalar::Ed25519Scalar;

    use crate::inputs::{generate_step_inputs, CelestiaBlockProof};
    use crate::utils::{to_be_bits};

    use log;
    use plonky2::timed;
    use plonky2::util::timing::TimingTree;
    use subtle_encoding::hex;

    type C = PoseidonGoldilocksConfig;
    type F = <C as GenericConfig<D>>::F;
    const D: usize = 2;

    #[test]
    fn test_verify_hash_in_message() {
        // This is a test case generated from block 144094 of Celestia's Mocha testnet
        // Block Hash: 8909e1b73b7d987e95a7541d96ed484c17a4b0411e98ee4b7c890ad21302ff8c (needs to be lower case)
        // Signed Message (from the last validator): 6b080211de3202000000000022480a208909e1b73b7d987e95a7541d96ed484c17a4b0411e98ee4b7c890ad21302ff8c12240801122061263df4855e55fcab7aab0a53ee32cf4f29a1101b56de4a9d249d44e4cf96282a0b089dce84a60610ebb7a81932076d6f6368612d33
        // No round exists in present the message that was signed above

        let header_hash = "8909e1b73b7d987e95a7541d96ed484c17a4b0411e98ee4b7c890ad21302ff8c";
        let header_bits = to_be_bits(hex::decode(header_hash).unwrap());

        let signed_message = "6b080211de3202000000000022480a208909e1b73b7d987e95a7541d96ed484c17a4b0411e98ee4b7c890ad21302ff8c12240801122061263df4855e55fcab7aab0a53ee32cf4f29a1101b56de4a9d249d44e4cf96282a0b089dce84a60610ebb7a81932076d6f6368612d33";
        let signed_message_bits = to_be_bits(hex::decode(signed_message).unwrap());

        let mut pw = PartialWitness::new();
        let config = CircuitConfig::standard_recursion_config();
        let mut builder = CircuitBuilder::<F, D>::new(config);

        let zero = builder._false();

        let mut signed_message_target = [builder._false(); VALIDATOR_MESSAGE_BYTES_LENGTH_MAX * 8];
        for i in 0..signed_message_bits.len() {
            signed_message_target[i] = builder.constant_bool(signed_message_bits[i]);
        }

        let mut header_hash_target = [builder._false(); HASH_SIZE_BITS];
        for i in 0..header_bits.len() {
            header_hash_target[i] = builder.constant_bool(header_bits[i]);
        }

        let result = builder.verify_hash_in_message(
            &ValidatorMessageTarget(signed_message_target),
            &TendermintHashTarget(header_hash_target),
            &zero,
        );

        pw.set_target(result.target, F::ONE);

        let data = builder.build::<C>();
        let proof = data.prove(pw).unwrap();

        println!("Created proof");

        data.verify(proof).unwrap();

        println!("Verified proof");
    }

    fn test_step_template<const VALIDATOR_SET_SIZE_MAX: usize>(block: usize) {
        let _ = env_logger::builder().is_test(true).try_init();
        let mut timing = TimingTree::new("Celestia Header Verify", log::Level::Debug);

        let mut pw = PartialWitness::new();
        let config = CircuitConfig::standard_ecc_config();
        let mut builder = CircuitBuilder::<F, D>::new(config);

        type F = GoldilocksField;
        type Curve = Ed25519;
        type E = GoldilocksCubicParameters;
        type C = PoseidonGoldilocksConfig;
        const D: usize = 2;

        println!("Making step circuit");

        let celestia_proof_target =
            make_step_circuit::<GoldilocksField, D, Curve, C, E, VALIDATOR_SET_SIZE_MAX>(&mut builder);

        // Note: Length of output is the closest power of 2 gte the number of validators for this block.
        let celestia_block_proof: CelestiaBlockProof = generate_step_inputs(block);
        println!("Generated inputs");
        println!("Number of validators: {}", celestia_block_proof.validators.len());
        timed!(timing, "assigning inputs", {
            // Set target for header
            let header_bits = to_be_bits(celestia_block_proof.header);
            for i in 0..HASH_SIZE_BITS {
                pw.set_bool_target(celestia_proof_target.header.0[i], header_bits[i]);
            }

            // Set target for round present
            pw.set_bool_target(
                celestia_proof_target.round_present,
                celestia_block_proof.round_present,
            );

            // Set the encoded leaf for each of the proofs
            let data_hash_enc_leaf = to_be_bits(celestia_block_proof.data_hash_proof.enc_leaf);
            let val_hash_enc_leaf = to_be_bits(celestia_block_proof.validator_hash_proof.enc_leaf);
            let next_val_hash_enc_leaf =
                to_be_bits(celestia_block_proof.next_validators_hash_proof.enc_leaf);
            let last_block_id_enc_leaf =
                to_be_bits(celestia_block_proof.last_block_id_proof.enc_leaf);

            for i in 0..PROTOBUF_HASH_SIZE_BITS {
                pw.set_bool_target(
                    celestia_proof_target.data_hash_proof.enc_leaf.0[i],
                    data_hash_enc_leaf[i],
                );
                pw.set_bool_target(
                    celestia_proof_target.validator_hash_proof.enc_leaf.0[i],
                    val_hash_enc_leaf[i],
                );
                pw.set_bool_target(
                    celestia_proof_target.next_validators_hash_proof.enc_leaf.0[i],
                    next_val_hash_enc_leaf[i],
                );
            }

            for i in 0..PROTOBUF_BLOCK_ID_SIZE_BITS {
                pw.set_bool_target(
                    celestia_proof_target.last_block_id_proof.enc_leaf.0[i],
                    last_block_id_enc_leaf[i],
                );
            }

            for i in 0..HEADER_PROOF_DEPTH {
                // Set path indices for each of the proof indices
                pw.set_bool_target(
                    celestia_proof_target.data_hash_proof.path[i],
                    celestia_block_proof.data_hash_proof.path[i],
                );
                pw.set_bool_target(
                    celestia_proof_target.validator_hash_proof.path[i],
                    celestia_block_proof.validator_hash_proof.path[i],
                );
                pw.set_bool_target(
                    celestia_proof_target.next_validators_hash_proof.path[i],
                    celestia_block_proof.next_validators_hash_proof.path[i],
                );
                pw.set_bool_target(
                    celestia_proof_target.last_block_id_proof.path[i],
                    celestia_block_proof.last_block_id_proof.path[i],
                );

                let data_hash_aunt =
                    to_be_bits(celestia_block_proof.data_hash_proof.proof[i].to_vec());

                let val_hash_aunt =
                    to_be_bits(celestia_block_proof.validator_hash_proof.proof[i].to_vec());

                let next_val_aunt =
                    to_be_bits(celestia_block_proof.next_validators_hash_proof.proof[i].to_vec());
                let last_block_id_aunt =
                    to_be_bits(celestia_block_proof.last_block_id_proof.proof[i].to_vec());

                // Set aunts for each of the proofs
                for j in 0..HASH_SIZE_BITS {
                    pw.set_bool_target(
                        celestia_proof_target.data_hash_proof.proof[i].0[j],
                        data_hash_aunt[j],
                    );
                    pw.set_bool_target(
                        celestia_proof_target.validator_hash_proof.proof[i].0[j],
                        val_hash_aunt[j],
                    );
                    pw.set_bool_target(
                        celestia_proof_target.next_validators_hash_proof.proof[i].0[j],
                        next_val_aunt[j],
                    );
                    pw.set_bool_target(
                        celestia_proof_target.last_block_id_proof.proof[i].0[j],
                        last_block_id_aunt[j],
                    );
                }
            }

            // Set the targets for each of the validators
            for i in 0..VALIDATOR_SET_SIZE_MAX {
                let validator = &celestia_block_proof.validators[i];
                let signature_bytes = validator.signature.clone().into_bytes();

                let voting_power_lower = (validator.voting_power & ((1 << 32) - 1)) as u32;
                let voting_power_upper = (validator.voting_power >> 32) as u32;

                let pub_key_uncompressed: AffinePoint<Curve> =
                    AffinePoint::new_from_compressed_point(validator.pubkey.as_bytes());

                let sig_r: AffinePoint<Curve> =
                    AffinePoint::new_from_compressed_point(&signature_bytes[0..32]);
                assert!(sig_r.is_valid());

                let sig_s_biguint = BigUint::from_bytes_le(&signature_bytes[32..64]);
                let _sig_s = Ed25519Scalar::from_noncanonical_biguint(sig_s_biguint.clone());

                // Set the targets for the public key
                pw.set_affine_point_target(
                    &celestia_proof_target.validators[i].pubkey.0,
                    &pub_key_uncompressed,
                );

                // Set signature targets
                pw.set_affine_point_target(
                    &celestia_proof_target.validators[i].signature.r,
                    &sig_r,
                );
                pw.set_biguint_target(
                    &celestia_proof_target.validators[i].signature.s.value,
                    &sig_s_biguint,
                );

                let message_bits = to_be_bits(validator.message.clone());
                // Set messages for each of the proofs
                for j in 0..message_bits.len() {
                    pw.set_bool_target(
                        celestia_proof_target.validators[i].message.0[j],
                        message_bits[j],
                    );
                }
                for j in message_bits.len()..VALIDATOR_MESSAGE_BYTES_LENGTH_MAX * 8 {
                    pw.set_bool_target(celestia_proof_target.validators[i].message.0[j], false);
                }

                // Set voting power targets
                pw.set_u32_target(
                    celestia_proof_target.validators[i].voting_power.0[0],
                    voting_power_lower,
                );
                pw.set_u32_target(
                    celestia_proof_target.validators[i].voting_power.0[1],
                    voting_power_upper,
                );

                // Set length targets
                pw.set_target(
                    celestia_proof_target.validators[i].validator_byte_length,
                    F::from_canonical_usize(validator.validator_byte_length),
                );
                let message_bit_length = validator.message_bit_length;

                pw.set_target(
                    celestia_proof_target.validators[i].message_bit_length,
                    F::from_canonical_usize(message_bit_length),
                );

                // Set enabled and signed
                pw.set_bool_target(
                    celestia_proof_target.validators[i].enabled,
                    validator.enabled,
                );
                println!("validator {} signed: {}", i, validator.signed);
                pw.set_bool_target(celestia_proof_target.validators[i].signed, validator.signed);
            }
        });
        let inner_data = builder.build::<C>();
        timed!(timing, "Generate proof", {
            let inner_proof = timed!(
                timing,
                "Total proof with a recursive envelope",
                plonky2::plonk::prover::prove(
                    &inner_data.prover_only,
                    &inner_data.common,
                    pw,
                    &mut timing
                )
                .unwrap()
            );
            inner_data.verify(inner_proof.clone()).unwrap();
            println!("num gates: {:?}", inner_data.common.gates.len());

            // let mut outer_builder = CircuitBuilder::<F, D>::new(CircuitConfig::standard_ecc_config());
            // let inner_proof_target = outer_builder.add_virtual_proof_with_pis(&inner_data.common);
            // let inner_verifier_data =
            //     outer_builder.add_virtual_verifier_data(inner_data.common.config.fri_config.cap_height);
            // outer_builder.verify_proof::<C>(
            //     &inner_proof_target,
            //     &inner_verifier_data,
            //     &inner_data.common,
            // );

            // let outer_data = outer_builder.build::<C>();
            // for gate in outer_data.common.gates.iter() {
            //     println!("ecddsa verify recursive gate: {:?}", gate);
            // }

            // let mut outer_pw = PartialWitness::new();
            // outer_pw.set_proof_with_pis_target(&inner_proof_target, &inner_proof);
            // outer_pw.set_verifier_data_target(&inner_verifier_data, &inner_data.verifier_only);

            // let outer_proof = outer_data.prove(outer_pw).unwrap();

            // outer_data
            //     .verify(outer_proof)
            //     .expect("failed to verify proof");
        });

        timing.print();
    }

    #[test]
    fn test_step_with_dummy_sigs() {
        // Testing block 11105 (4 validators, 2 signed)
        // Need to handle empty validators as well
        // Should set some dummy values
        let block = 11105;

        const VALIDATOR_SET_SIZE_MAX: usize = 4;

        test_step_template::<VALIDATOR_SET_SIZE_MAX>(block);
    }

    #[test]
    fn test_step() {
        // Testing block 11000
        let block = 11000;

        const VALIDATOR_SET_SIZE_MAX: usize = 4;

        test_step_template::<VALIDATOR_SET_SIZE_MAX>(block);
    }

    #[test]
    fn test_step_with_empty() {
        // Testing block 10000
        let block = 10000;

        const VALIDATOR_SET_SIZE_MAX: usize = 4;

        test_step_template::<VALIDATOR_SET_SIZE_MAX>(block);
    }

    #[test]
    fn test_step_large() {
        // Testing block 75000
        // 77 validators (128)
        // Block 50000
        // 32 validators
        // Block 15000
        // 16 validators
        // Testing block 60000
        // 60 validators, 4 disabled (valhash)

        let block = 60000;

        const VALIDATOR_SET_SIZE_MAX: usize = 64;

        test_step_template::<VALIDATOR_SET_SIZE_MAX>(block);
    }
}<|MERGE_RESOLUTION|>--- conflicted
+++ resolved
@@ -6,11 +6,7 @@
 //! The `pubkey` is encoded as the raw list of bytes used in the public key. The `varint` is
 //! encoded using protobuf's default integer encoding, which consist of 7 bit payloads. You can
 //! read more about them here: https://protobuf.dev/programming-guides/encoding/#varints.
-<<<<<<< HEAD
 use curta::math::extension::CubicParameters;
-=======
-use curta::math::prelude::CubicParameters;
->>>>>>> f32561a4
 use plonky2::field::extension::Extendable;
 use plonky2::iop::target::BoolTarget;
 use plonky2::iop::target::Target;
@@ -138,7 +134,6 @@
 
         let mut messages: Vec<Vec<BoolTarget>> =
             validators.iter().map(|v| v.message.0.to_vec()).collect();
-<<<<<<< HEAD
         for i in 0..messages.len() {
             messages[i].resize(VALIDATOR_MESSAGE_BYTES_LENGTH_MAX * 8, self._false());
         }
@@ -148,8 +143,6 @@
             .map(|v| ValidatorMessageTarget(v.clone().try_into().unwrap()))
             .collect();
 
-=======
->>>>>>> f32561a4
         let message_bit_lengths: Vec<Target> =
             validators.iter().map(|v| v.message_bit_length).collect();
 
@@ -187,7 +180,6 @@
         );
         self.connect(check_voting_power_bool.target, one);
 
-<<<<<<< HEAD
         // // TODO: Handle dummies
         self.verify_signatures::<E, C>(
             &validators_signed,
@@ -196,10 +188,6 @@
             signatures,
             pubkeys,
         );
-=======
-        // TODO: Handle dummies
-        self.verify_signatures::<E, C>(messages, message_bit_lengths, signatures, pubkeys);
->>>>>>> f32561a4
 
         // TODO: Verify that this will work with dummy signatures
         for i in 0..VALIDATOR_SET_SIZE_MAX {
@@ -426,7 +414,6 @@
         },
     };
     use plonky2x::ecc::ed25519::gadgets::curve::WitnessAffinePoint;
-    use plonky2x::hash::sha::sha512::calculate_num_chunks;
     use plonky2x::num::biguint::WitnessBigUint;
     use plonky2x::num::u32::witness::WitnessU32;
 
@@ -434,7 +421,7 @@
     use plonky2x::ecc::ed25519::field::ed25519_scalar::Ed25519Scalar;
 
     use crate::inputs::{generate_step_inputs, CelestiaBlockProof};
-    use crate::utils::{to_be_bits};
+    use crate::utils::to_be_bits;
 
     use log;
     use plonky2::timed;
