--- conflicted
+++ resolved
@@ -11,19 +11,9 @@
     },
 };
 
-<<<<<<< HEAD
-use crate::{
-    commitment::HeightProofVariable,
-    shared::TendermintHeader,
-    utils::{
-        EDDSAPublicKeyVariable, EncBlockIDVariable, EncTendermintHashVariable,
-        TendermintHashVariable, ValidatorMessageVariable,
-    },
-=======
 use crate::variables::{
     EDDSAPublicKeyVariable, EncBlockIDVariable, EncTendermintHashVariable,
     MarshalledValidatorVariable, TendermintHashVariable, ValidatorMessageVariable,
->>>>>>> 3e306c76
 };
 use crate::{
     consts::{HEADER_PROOF_DEPTH, PROTOBUF_BLOCK_ID_SIZE_BYTES, PROTOBUF_HASH_SIZE_BYTES},
@@ -160,7 +150,7 @@
     fn step(
         &mut self,
         validators: &ArrayVariable<ValidatorVariable<Self::Curve>, VALIDATOR_SET_SIZE_MAX>,
-        header: TendermintHashVariable,
+        header: &TendermintHashVariable,
         prev_header: &TendermintHashVariable,
         // data_hash_proof: &HashInclusionProofVariable<HEADER_PROOF_DEPTH>,
         validator_hash_proof: &HashInclusionProofVariable<HEADER_PROOF_DEPTH>,
@@ -186,14 +176,8 @@
     fn skip(
         &mut self,
         validators: &ArrayVariable<ValidatorVariable<Self::Curve>, VALIDATOR_SET_SIZE_MAX>,
-<<<<<<< HEAD
-        header: TendermintHashVariable,
-        header_height_proof: HeightProofVariable,
-        data_hash_proof: &HashInclusionProofVariable<HEADER_PROOF_DEPTH>,
-=======
         header: &TendermintHashVariable,
         // data_hash_proof: &HashInclusionProofVariable<HEADER_PROOF_DEPTH>,
->>>>>>> 3e306c76
         validator_hash_proof: &HashInclusionProofVariable<HEADER_PROOF_DEPTH>,
         // next_validators_hash_proof: &HashInclusionProofVariable<HEADER_PROOF_DEPTH>,
         round_present: &BoolVariable,
@@ -265,7 +249,7 @@
     fn step(
         &mut self,
         validators: &ArrayVariable<ValidatorVariable<Self::Curve>, VALIDATOR_SET_SIZE_MAX>,
-        header: TendermintHashVariable,
+        header: &TendermintHashVariable,
         prev_header: &TendermintHashVariable,
         validator_hash_proof: &HashInclusionProofVariable<HEADER_PROOF_DEPTH>,
         prev_header_next_validators_hash_proof: &HashInclusionProofVariable<HEADER_PROOF_DEPTH>,
@@ -273,18 +257,7 @@
         round_present: &BoolVariable,
     ) {
         // Verify 2/3 of the validators signed the headers
-<<<<<<< HEAD
-        self.verify_header(
-            validators,
-            &header,
-            data_hash_proof,
-            validator_hash_proof,
-            next_validators_hash_proof,
-            round_present,
-        );
-=======
         self.verify_header(validators, header, validator_hash_proof, round_present);
->>>>>>> 3e306c76
 
         // Verify the previous header hash in the block matches the previous header hash in the last block ID.
         // FIXME: why is Rust compiler being weird
@@ -292,7 +265,7 @@
             L,
             D,
             VALIDATOR_SET_SIZE_MAX,
-        >>::verify_prev_header_in_header(self, &header, prev_header, last_block_id_proof);
+        >>::verify_prev_header_in_header(self, header, prev_header, last_block_id_proof);
 
         // Extract the validators hash from the validator hash proof
         const HASH_START_BYTE: usize = 2;
@@ -504,13 +477,7 @@
     fn skip(
         &mut self,
         validators: &ArrayVariable<ValidatorVariable<Self::Curve>, VALIDATOR_SET_SIZE_MAX>,
-<<<<<<< HEAD
-        header: TendermintHashVariable,
-        header_height_proof: HeightProofVariable,
-        data_hash_proof: &HashInclusionProofVariable<HEADER_PROOF_DEPTH>,
-=======
         header: &TendermintHashVariable,
->>>>>>> 3e306c76
         validator_hash_proof: &HashInclusionProofVariable<HEADER_PROOF_DEPTH>,
         round_present: &BoolVariable,
         trusted_header: TendermintHashVariable,
@@ -527,25 +494,7 @@
             trusted_validator_hash_fields,
         );
 
-<<<<<<< HEAD
-        self.verify_header(
-            validators,
-            &header,
-            data_hash_proof,
-            validator_hash_proof,
-            next_validators_hash_proof,
-            round_present,
-        );
-
-        self.verify_block_height(
-            header,
-            &header_height_proof.proof,
-            &header_height_proof.height,
-            header_height_proof.height_byte_length,
-        )
-=======
         self.verify_header(validators, header, validator_hash_proof, round_present);
->>>>>>> 3e306c76
     }
 
     fn verify_trusted_validators(
@@ -676,18 +625,9 @@
     use plonky2::util::timing::TimingTree;
     use plonky2x::prelude::DefaultBuilder;
 
-<<<<<<< HEAD
-    use crate::{
-        commitment::HeightProofVariable,
-        inputs::{
-            generate_skip_inputs, generate_step_inputs, CelestiaSkipBlockProof,
-            CelestiaStepBlockProof,
-        },
-=======
     // TODO: Remove dependency on inputs crate
     use crate::inputs::{
         generate_skip_inputs, generate_step_inputs, CelestiaSkipBlockProof, CelestiaStepBlockProof,
->>>>>>> 3e306c76
     };
 
     fn test_step_template<const VALIDATOR_SET_SIZE_MAX: usize>(block: usize) {
@@ -730,7 +670,7 @@
 
         builder.step(
             &validators,
-            header,
+            &header,
             &prev_header,
             &validator_hash_proof,
             &prev_header_next_validators_hash_proof,
@@ -789,12 +729,7 @@
         let validators =
             builder.read::<ArrayVariable<ValidatorVariable<Curve>, VALIDATOR_SET_SIZE_MAX>>();
         let header = builder.read::<TendermintHashVariable>();
-<<<<<<< HEAD
-        let header_height_proof = builder.read::<HeightProofVariable>();
-        let data_hash_proof = builder.read::<HashInclusionProofVariable<HEADER_PROOF_DEPTH>>();
-=======
-
->>>>>>> 3e306c76
+
         let validator_hash_proof = builder.read::<HashInclusionProofVariable<HEADER_PROOF_DEPTH>>();
 
         let round_present = builder.read::<BoolVariable>();
@@ -806,13 +741,7 @@
 
         builder.skip(
             &validators,
-<<<<<<< HEAD
-            header,
-            header_height_proof,
-            &data_hash_proof,
-=======
             &header,
->>>>>>> 3e306c76
             &validator_hash_proof,
             &round_present,
             trusted_header,
@@ -829,14 +758,7 @@
             celestia_skip_block_proof.base.validators,
         );
         input.write::<TendermintHashVariable>(celestia_skip_block_proof.base.header);
-<<<<<<< HEAD
-        input.write::<HeightProofVariable>(celestia_skip_block_proof.block_height_proof);
-        input.write::<HashInclusionProofVariable<HEADER_PROOF_DEPTH>>(
-            celestia_skip_block_proof.base.data_hash_proof.into(),
-        );
-=======
-
->>>>>>> 3e306c76
+
         input.write::<HashInclusionProofVariable<HEADER_PROOF_DEPTH>>(
             celestia_skip_block_proof.base.validator_hash_proof.into(),
         );
