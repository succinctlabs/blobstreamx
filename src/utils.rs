--- conflicted
+++ resolved
@@ -71,37 +71,6 @@
     bits
 }
 
-<<<<<<< HEAD
-pub fn to_be_bits(msg: Vec<u8>) -> Vec<bool> {
-    let mut res = Vec::new();
-    msg.iter().for_each(|char| {
-        for j in 0..8 {
-            if (char & (1 << (7 - j))) != 0 {
-                res.push(true);
-            } else {
-                res.push(false);
-            }
-        }
-    });
-    res
-}
-
-pub fn to_le_bits(msg: Vec<u8>) -> Vec<bool> {
-    let mut res = Vec::new();
-    msg.iter().for_each(|char| {
-        for j in 0..8 {
-            if (char & (1 << j)) != 0 {
-                res.push(true);
-            } else {
-                res.push(false);
-            }
-        }
-    });
-    res
-}
-
-=======
->>>>>>> a7e95807
 // TODO: all the logic below should be moved to a different file and then stated at the top of the file that most of it
 // is taken from tendermint-rs (if that is the case).
 /*
