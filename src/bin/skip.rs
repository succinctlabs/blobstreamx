--- conflicted
+++ resolved
@@ -131,12 +131,7 @@
 }
 
 fn main() {
-<<<<<<< HEAD
-    // Will only work with blocks that have max 4 validators, this is useful for end-to-end testing on the platform quickly
-    const MAX_VALIDATOR_SET_SIZE: usize = 4;
-=======
     const MAX_VALIDATOR_SET_SIZE: usize = 128;
->>>>>>> e1b539e9
     VerifiableFunction::<SkipCircuit<MAX_VALIDATOR_SET_SIZE>>::entrypoint();
 }
 
@@ -151,7 +146,8 @@
     use plonky2x::prelude::{DefaultBuilder, GateRegistry, WitnessGeneratorRegistry};
 
     #[test]
-    fn test_serialization() {
+    #[cfg_attr(feature = "ci", ignore)]
+    fn test_circuit_function_skip() {
         env::set_var("RUST_LOG", "debug");
         env_logger::try_init().unwrap_or_default();
 
@@ -200,12 +196,7 @@
     }
 
     #[test]
-<<<<<<< HEAD
     fn test_circuit_function_skip_fixture() {
-=======
-    #[cfg_attr(feature = "ci", ignore)]
-    fn test_circuit_function_skip() {
->>>>>>> e1b539e9
         env::set_var("RUST_LOG", "debug");
         env_logger::try_init().unwrap_or_default();
         env::set_var("RPC_MOCHA_4", "fixture"); // Use fixture during testing
