//! The protobuf encoding of a Tendermint validator is a deterministic function of the validator's
//! public key (32 bytes) and voting power (int64). The encoding is as follows in bytes:
//
//!     10 34 10 32 <pubkey> 16 <varint>
//
//! The `pubkey` is encoded as the raw list of bytes used in the public key. The `varint` is
//! encoded using protobuf's default integer encoding, which consist of 7 bit payloads. You can
//! read more about them here: https://protobuf.dev/programming-guides/encoding/#varints.
use crate::utils::TendermintHashVariable;
use crate::utils::{
    MarshalledValidatorVariable, VALIDATOR_BYTE_LENGTH_MAX, VOTING_POWER_BYTES_LENGTH_MAX,
};
use plonky2x::frontend::ecc::ed25519::curve::curve_types::Curve;
use plonky2x::frontend::ecc::ed25519::curve::ed25519::Ed25519;
use plonky2x::frontend::ecc::ed25519::gadgets::curve::{AffinePointTarget, CircuitBuilderCurve};
use plonky2x::frontend::uint::uint64::U64Variable;
use plonky2x::frontend::vars::U32Variable;
use plonky2x::prelude::Field;

use plonky2x::prelude::{
    BoolVariable, ByteVariable, BytesVariable, CircuitBuilder, CircuitVariable, PlonkParameters,
    Variable,
};

pub trait TendermintValidator<L: PlonkParameters<D>, const D: usize> {
    type Curve: Curve;

    /// Serializes an int64 as a protobuf varint.
    fn marshal_int64_varint(
        &mut self,
        num: &U64Variable,
    ) -> [ByteVariable; VOTING_POWER_BYTES_LENGTH_MAX];

    /// Serializes the validator public key and voting power to bytes.
    fn marshal_tendermint_validator(
        &mut self,
        pubkey: &AffinePointTarget<Self::Curve>,
        voting_power: &U64Variable,
    ) -> MarshalledValidatorVariable;

    /// Hashes validator bytes to get the leaf according to the Tendermint spec. (0x00 || validatorBytes)
    /// Note: This function differs from leaf_hash_stark because the validator bytes length is variable.
    fn hash_validator_leaf(
        &mut self,
        validator: &MarshalledValidatorVariable,
        validator_byte_length: Variable,
    ) -> TendermintHashVariable;

    /// Hashes multiple validators to get their leaves according to the Tendermint spec using hash_validator_leaf.
    fn hash_validator_leaves<const VALIDATOR_SET_SIZE_MAX: usize>(
        &mut self,
        validators: &Vec<MarshalledValidatorVariable>,
        validator_byte_lengths: &Vec<Variable>,
    ) -> Vec<TendermintHashVariable>;

    /// Compute the expected validator hash from the validator set.
    fn hash_validator_set<const VALIDATOR_SET_SIZE_MAX: usize>(
        &mut self,
        validators: &Vec<MarshalledValidatorVariable>,
        validator_byte_lengths: &Vec<Variable>,
        validator_enabled: &Vec<BoolVariable>,
    ) -> TendermintHashVariable;
}

impl<L: PlonkParameters<D>, const D: usize> TendermintValidator<L, D> for CircuitBuilder<L, D> {
    type Curve = Ed25519;

    fn marshal_int64_varint(
        &mut self,
        voting_power: &U64Variable,
    ) -> [ByteVariable; VOTING_POWER_BYTES_LENGTH_MAX] {
        let zero = self.zero::<Variable>();
        let one = self.one::<Variable>();

        // The remaining bytes of the serialized validator are the voting power as a "varint".
        // Note: need to be careful regarding U64 and I64 differences.
        let voting_power_bits = self.to_le_bits(*voting_power);

        // Check that the MSB of the voting power is zero.
        self.api
            .assert_zero(voting_power_bits[voting_power_bits.len() - 1].0 .0);

        // The septet (7 bit) payloads  of the "varint".
        let septets = (0..VOTING_POWER_BYTES_LENGTH_MAX)
            .map(|i| {
                let mut base = L::Field::ONE;
                let mut septet = self.zero::<Variable>();
                for j in 0..7 {
                    let bit = voting_power_bits[i * 7 + j];
                    septet = Variable(self.api.mul_const_add(base, bit.0 .0, septet.0));
                    base *= L::Field::TWO;
                }
                septet
            })
            .collect::<Vec<_>>();

        // Calculates whether the septet is not zero.
        let is_zero_septets = (0..VOTING_POWER_BYTES_LENGTH_MAX)
            .map(|i| self.is_equal(septets[i], zero))
            .collect::<Vec<_>>();

        // Calculates the index of the last non-zero septet.
        let mut last_seen_non_zero_septet_idx = self.zero();
        for i in 0..VOTING_POWER_BYTES_LENGTH_MAX {
            // Ok to cast as BoolVariable since is_zero_septets[i] is 0 or 1 so result is either 0 or 1
            let is_nonzero_septet = BoolVariable(self.sub(one, is_zero_septets[i].0));
            let idx = self.constant::<Variable>(L::Field::from_canonical_usize(i));
            last_seen_non_zero_septet_idx =
                self.select(is_nonzero_septet, idx, last_seen_non_zero_septet_idx);
        }

        let mut res = [self.zero(); VOTING_POWER_BYTES_LENGTH_MAX];

        // If the index of a septet is elss than the last non-zero septet, set the most significant
        // bit of the byte to 1 and copy the septet bits into the lower 7 bits. Otherwise, still
        // copy the bit but the set the most significant bit to zero.
        for i in 0..VOTING_POWER_BYTES_LENGTH_MAX {
            // If the index is less than the last non-zero septet index, `diff` will be in
            // [0, VOTING_POWER_BYTES_LENGTH_MAX).
            let idx = self.constant(L::Field::from_canonical_usize(i + 1));
            let diff = self.sub(last_seen_non_zero_septet_idx, idx);

            // Calculates whether we've seen at least one `diff` in [0, VOTING_POWER_BYTES_LENGTH_MAX).
            let mut is_lt_last_non_zero_septet_idx = self._false();
            for j in 0..VOTING_POWER_BYTES_LENGTH_MAX {
                let candidate_idx = self.constant(L::Field::from_canonical_usize(j));
                let is_candidate = self.is_equal(diff, candidate_idx);
                is_lt_last_non_zero_septet_idx =
                    self.or(is_lt_last_non_zero_septet_idx, is_candidate);
            }

            let mut buffer = [self._false(); 8];
            // Copy septet bits into the buffer.
            for j in 0..7 {
                let bit = voting_power_bits[i * 7 + j];
                buffer[j] = bit;
            }

            // Set the most significant bit of the byte to 1 if the index is less than the last
            // non-zero septet index.
            buffer[7] = is_lt_last_non_zero_septet_idx;

            // Reverse the buffer to BE since ByteVariable interprets variables as BE
            buffer.reverse();

            res[i] = ByteVariable::from_variables_unsafe(
                &buffer.iter().map(|x| x.0).collect::<Vec<Variable>>(),
            );
        }

        return res;
    }

    fn marshal_tendermint_validator(
        &mut self,
        pubkey: &AffinePointTarget<Self::Curve>,
        voting_power: &U64Variable,
    ) -> MarshalledValidatorVariable {
        let mut res = Vec::new();
        res.push(self.constant::<ByteVariable>(10u8));
        res.push(self.constant::<ByteVariable>(34u8));
        res.push(self.constant::<ByteVariable>(10u8));
        res.push(self.constant::<ByteVariable>(32u8));

        let compressed_point = self.api.compress_point(pubkey);

        // TODO: in the future compressed_point should probably return a Bytes32Variable
        // We iterate in reverse order because the marshalling expects little-endian
        // and the bytes are returned as big-endian.
        for i in (0..32).rev() {
            let byte_variable = ByteVariable::from_variables_unsafe(
                &compressed_point.bit_targets[i * 8..(i + 1) * 8]
                    .iter()
                    .map(|x| Variable(x.target))
                    .collect::<Vec<Variable>>(),
            );
            res.push(byte_variable);
        }

        res.push(self.constant::<ByteVariable>(16u8));

        // The remaining bytes of the serialized validator are the voting power as a "varint".
        let voting_power_serialized = self.marshal_int64_varint(voting_power);
        res.extend_from_slice(&voting_power_serialized);

        assert_eq!(res.len(), VALIDATOR_BYTE_LENGTH_MAX);

        BytesVariable::<VALIDATOR_BYTE_LENGTH_MAX>(res.try_into().unwrap())
    }

    fn hash_validator_leaf(
        &mut self,
        validator: &MarshalledValidatorVariable,
        validator_byte_length: Variable,
    ) -> TendermintHashVariable {
        let mut prepended_validator_bytes = vec![self.zero::<ByteVariable>()];
        prepended_validator_bytes.extend(validator.0.to_vec());

        let one = self.one::<Variable>();
        let enc_validator_byte_length = self.add(one, validator_byte_length);
        // TODO: note this is a bit unsafe, so perhaps we should change `curta_sha256_variable` to take in a Variable
        // instead of a U32Variable
        let input_byte_length = U32Variable(enc_validator_byte_length);

        let zero = self.zero::<U32Variable>();
<<<<<<< HEAD

        prepended_validator_bytes.resize(64, self.zero::<ByteVariable>());

=======
        prepended_validator_bytes.resize(64, self.zero::<ByteVariable>());
>>>>>>> 3c6e78fe
        // VALIDATOR_BYTE_LENGTH_MAX = 46 so we only need 1 chunk
        self.curta_sha256_variable::<1>(&prepended_validator_bytes, zero, input_byte_length)
    }

    fn hash_validator_leaves<const VALIDATOR_SET_SIZE_MAX: usize>(
        &mut self,
        validators: &Vec<MarshalledValidatorVariable>,
        validator_byte_lengths: &Vec<Variable>,
    ) -> Vec<TendermintHashVariable> {
        assert_eq!(validators.len(), VALIDATOR_SET_SIZE_MAX);
        assert_eq!(validator_byte_lengths.len(), VALIDATOR_SET_SIZE_MAX);

        // For each validator
        // 1) Generate the SHA256 hash for each potential byte length of the validator from VALIDATOR_BYTE_LENGTH_MIN to VALIDATOR_BYTE_LENGTH_MAX.
        // 2) Select the hash of the correct byte length.
        // 3) Return the correct hash.

        // Hash each of the validators into a leaf hash.
        let mut validators_leaf_hashes = Vec::new();
        for i in 0..VALIDATOR_SET_SIZE_MAX {
            validators_leaf_hashes
                .push(self.hash_validator_leaf(&validators[i], validator_byte_lengths[i]))
        }
        validators_leaf_hashes
    }

    fn hash_validator_set<const VALIDATOR_SET_SIZE_MAX: usize>(
        &mut self,
        validators: &Vec<MarshalledValidatorVariable>,
        validator_byte_lengths: &Vec<Variable>,
        validator_enabled: &Vec<BoolVariable>,
    ) -> TendermintHashVariable {
        assert_eq!(validators.len(), VALIDATOR_SET_SIZE_MAX);
        assert_eq!(validator_byte_lengths.len(), VALIDATOR_SET_SIZE_MAX);
        assert_eq!(validator_enabled.len(), VALIDATOR_SET_SIZE_MAX);

        // Hash each of the validators to get their corresponding leaf hash.
        let mut current_validator_hashes = self
            .hash_validator_leaves::<VALIDATOR_SET_SIZE_MAX>(validators, validator_byte_lengths);

        // Whether to treat the validator as empty.
        let mut current_validator_enabled = validator_enabled.clone();

        let mut merkle_layer_size = VALIDATOR_SET_SIZE_MAX;
        // Hash each layer of nodes to get the root according to the Tendermint spec, starting from the leaves.
        while merkle_layer_size > 1 {
            (current_validator_hashes, current_validator_enabled) = self.hash_merkle_layer(
                current_validator_hashes,
                current_validator_enabled,
                merkle_layer_size,
            );
            merkle_layer_size /= 2;
        }

        // Return the root hash.
        current_validator_hashes[0]
    }
}

#[cfg(test)]
pub(crate) mod tests {
    use super::*;
    use crate::fixture::get_signed_block_from_rpc;
    use crate::inputs::{convert_to_h256, get_path_indices, get_signed_block_from_fixture};
    use crate::utils::{
        generate_proofs_from_header, hash_all_leaves, proofs_from_byte_slices,
        ValidatorMessageVariable, HEADER_PROOF_DEPTH, PROTOBUF_BLOCK_ID_SIZE_BYTES,
        PROTOBUF_HASH_SIZE_BYTES,
    };
    use crate::validator::TendermintValidator;
    use ethers::types::H256;
    use ethers::utils::hex;
    use itertools::Itertools;
    use plonky2::field::types::PrimeField;
    use plonky2x::frontend::ecc::ed25519::curve::curve_types::AffinePoint;
    use plonky2x::frontend::merkle::tree::{InclusionProof, MerkleInclusionProofVariable};
    use plonky2x::prelude::{ArrayVariable, Bytes32Variable, DefaultBuilder, GoldilocksField};
    use sha2::Sha256;
    use tendermint_proto::types::BlockId as RawBlockId;
    use tendermint_proto::Protobuf;

    type Curve = Ed25519;

    #[test]
    fn test_marshal_int64_varint() {
        env_logger::try_init().unwrap();
        // These are test cases generated from `celestia-core`.
        //
        // allZerosPubkey := make(ed25519.PubKey, ed25519.PubKeySize)
        // votingPower := int64(9999999999999)
        // validator := NewValidator(allZerosPubkey, votingPower)
        // fmt.Println(validator.Bytes()[37:])
        //
        // The tuples hold the form: (voting_power_i64, voting_power_varint_bytes).
        let test_cases = [
            (1i64, vec![1u8]),
            (3804i64, vec![220u8, 29u8]),
            (1234567890i64, vec![210, 133, 216, 204, 4]),
            (38957235239i64, vec![167, 248, 160, 144, 145, 1]),
            (9999999999999i64, vec![255, 191, 202, 243, 132, 163, 2]),
            (
                724325643436111i64,
                vec![207, 128, 183, 165, 211, 216, 164, 1],
            ),
            (
                9223372036854775807i64,
                vec![255, 255, 255, 255, 255, 255, 255, 255, 127],
            ),
        ];

        // Define the circuit
        let mut builder = DefaultBuilder::new();
        let voting_power_variable = builder.read::<U64Variable>();
        let result = builder.marshal_int64_varint(&voting_power_variable);
        for i in 0..9 {
            builder.write(result[i]);
        }
        let circuit = builder.build();

        for test_case in test_cases {
            let mut input = circuit.input();
            input.write::<U64Variable>((test_case.0 as u64).into());
            let (_, mut output) = circuit.prove(&input);

            let expected_bytes = test_case.1;

            println!("Voting Power: {:?}", test_case.0);
            println!("Expected Varint Encoding (Bytes): {:?}", expected_bytes);

            for byte in expected_bytes {
                let output_byte = output.read::<ByteVariable>();
                assert_eq!(output_byte, byte);
            }
        }
    }

    #[test]
    fn test_marshal_tendermint_validator() {
        // env::set_var("RUST_LOG", "debug");
        env_logger::try_init().unwrap_or_default();

        // This is a test cases generated from a validator in block 11000 of the mocha-3 testnet.
        let voting_power_i64 = 100010 as i64;
        let pubkey = "de25aec935b10f657b43fa97e5a8d4e523bdb0f9972605f0b064eff7b17048ba";
        let expected_marshal = hex::decode(
            "0a220a20de25aec935b10f657b43fa97e5a8d4e523bdb0f9972605f0b064eff7b17048ba10aa8d06",
        )
        .unwrap();

        // Define the circuit
        let mut builder = DefaultBuilder::new();
        let voting_power_variable = builder.read::<U64Variable>();
        let pub_key = builder.read::<AffinePointTarget<Curve>>();
        let result = builder.marshal_tendermint_validator(&pub_key, &voting_power_variable);
        builder.write(result);
        let circuit = builder.build();

        let mut input = circuit.input();
        input.write::<U64Variable>((voting_power_i64 as u64).into());
        let pub_key_uncompressed: AffinePoint<Curve> =
            AffinePoint::new_from_compressed_point(&hex::decode(pubkey).unwrap());
        input.write::<AffinePointTarget<Curve>>(pub_key_uncompressed);
        let (_, mut output) = circuit.prove(&input);
        let output_bytes = output.read::<BytesVariable<VALIDATOR_BYTE_LENGTH_MAX>>();

        // Debug print output
        println!("pub_key_uncompressed: {:?}", pub_key_uncompressed);
        println!(
            "pub_key.x: {:?}",
            pub_key_uncompressed
                .x
                .to_canonical_biguint()
                .to_u32_digits()
        );
        println!(
            "pub_key.y: {:?}",
            pub_key_uncompressed
                .y
                .to_canonical_biguint()
                .to_u32_digits()
        );
        let pub_key = pub_key_uncompressed.compress_point();
        println!("pub_key_compressed: {:?}", pub_key.to_u32_digits());
        let pub_key_bytes = pub_key.to_bytes_le();
        println!("pub_key_bytes: {:?}", pub_key_bytes);

        for i in 0..46 {
            let expected_value = *expected_marshal.get(i).unwrap_or(&0);
            assert_eq!(output_bytes[i], expected_value);
        }
    }

    // TODO: Add these tests back once the interface for using Curta's SHA gadget is straightforward. Currently, we'd need to compute the total number of SHA's done in each of these tests, and fill out the rest of the SHA's similar to how it's done in test_skip & test_step.

    #[test]
    fn test_hash_validator_leaves() {
        const VALIDATOR_SET_SIZE_MAX: usize = 4;

        env_logger::try_init().unwrap_or_default();

        // Define the circuit
        let mut builder = DefaultBuilder::new();
        let messages =
            builder.read::<ArrayVariable<MarshalledValidatorVariable, VALIDATOR_SET_SIZE_MAX>>();
        let val_byte_lengths = builder.read::<ArrayVariable<Variable, VALIDATOR_SET_SIZE_MAX>>();
        let hashed_leaves = builder.hash_validator_leaves::<VALIDATOR_SET_SIZE_MAX>(
            &messages.as_vec(),
            &val_byte_lengths.as_vec(),
        );
        let hashed_leaves: ArrayVariable<TendermintHashVariable, VALIDATOR_SET_SIZE_MAX> =
            hashed_leaves.into();
        builder.write(hashed_leaves);
        let circuit = builder.build();

        let validators: Vec<&str> = vec!["6694200ba0e084f7184255abedc39af04463a4ff11e0e0c1326b1b82ea1de50c6b35cf6efa8f7ed3", "739d312e54353379a852b43de497ca4ec52bb49f59b7294a4d6cf19dd648e16cb530b7a7a1e35875d4ab4d90", "4277f2f871f3e041bcd4643c0cf18e5a931c2bfe121ce8983329a289a2b0d2161745a2ddf99bade9a1", "4277f2f871f3e041bcd4643c0cf18e5a931c2bfe121ce8983329a289a2b0d2161745a2ddf99bade9a1"];
        let validators_bytes = validators
            .iter()
            .map(|x| hex::decode(x).unwrap())
            .collect::<Vec<_>>();

        let validator_byte_lengths = validators_bytes
            .iter()
            .map(|x| GoldilocksField::from_canonical_usize(x.len()))
            .collect::<Vec<_>>();

        let expected_digests_bytes = hash_all_leaves::<Sha256>(&validators_bytes);
        let expected_digests_bytes = expected_digests_bytes
            .iter()
            .map(|x| H256::from_slice(x))
            .collect::<Vec<_>>();

        // Pad validator bytes to VALIDATOR_BYTE_LENGTH_MAX
        let padded_validators_bytes: Vec<[u8; VALIDATOR_BYTE_LENGTH_MAX]> = validators_bytes
            .iter()
            .map(|x| {
                let mut validator_bytes = x.clone();
                validator_bytes.resize(VALIDATOR_BYTE_LENGTH_MAX, 0u8);
                validator_bytes.try_into().unwrap()
            })
            .collect::<Vec<_>>();

        let mut input = circuit.input();
        input.write::<ArrayVariable<MarshalledValidatorVariable, VALIDATOR_SET_SIZE_MAX>>(
            padded_validators_bytes,
        );
        input.write::<ArrayVariable<Variable, VALIDATOR_SET_SIZE_MAX>>(validator_byte_lengths);
        let (_, mut output) = circuit.prove(&input);
        let output_leaves = output.read::<ArrayVariable<Bytes32Variable, VALIDATOR_SET_SIZE_MAX>>();

        assert_eq!(output_leaves, expected_digests_bytes);
    }

    #[test]
    fn test_generate_validators_hash() {
        const VALIDATOR_SET_SIZE_MAX: usize = 4;

        env_logger::try_init().unwrap_or_default();

        // Define the circuit
        let mut builder = DefaultBuilder::new();
        let messages =
            builder.read::<ArrayVariable<MarshalledValidatorVariable, VALIDATOR_SET_SIZE_MAX>>();
        let val_byte_lengths = builder.read::<ArrayVariable<Variable, VALIDATOR_SET_SIZE_MAX>>();
        let val_enabled = builder.read::<ArrayVariable<BoolVariable, VALIDATOR_SET_SIZE_MAX>>();
        let root = builder.hash_validator_set::<VALIDATOR_SET_SIZE_MAX>(
            &messages.as_vec(),
            &val_byte_lengths.as_vec(),
            &val_enabled.as_vec(),
        );
        builder.write(root);
        let circuit = builder.build();

        // Validators from block 11000 on Celestia mocha-3 testnet encoded as bytes.
        let validators_arr: Vec<Vec<&str>> = vec![vec![
            "0a220a20de25aec935b10f657b43fa97e5a8d4e523bdb0f9972605f0b064eff7b17048ba10aa8d06",
            "0a220a208de6ad1a569a223e7bb0dade194abb9487221210e1fa8154bf654a10fe6158a610aa8d06",
            "0a220a20e9b7638ca1c42da37d728970632fda77ec61dcc520395ab5d3a645b9c2b8e8b1100a",
            "0a220a20bd60452e7f056b22248105e7fd298961371da0d9332ef65fa81691bf51b2e5051001",
        ], vec!["364db94241a02b701d0dc85ac016fab2366fba326178e6f11d8294931969072b7441fd6b0ff5129d6867", "6fa0cef8f328eb8e2aef2084599662b1ee0595d842058966166029e96bd263e5367185f19af67b099645ec08aa", "0a220a20bd60452e7f056b22248105e7fd298961371da0d9332ef65fa81691bf51b2e5051001", "0a220a20bd60452e7f056b22248105e7fd298961371da0d9332ef65fa81691bf51b2e5051001"]];

        let validators: Vec<Vec<Vec<u8>>> = validators_arr
            .iter()
            .map(|x| {
                x.iter()
                    .map(|y| {
                        hex::decode(y).unwrap()
                        // val_bytes.resize(VALIDATOR_BYTE_LENGTH_MAX, 0u8);
                        // val_bytes.try_into().unwrap()
                    })
                    .collect::<Vec<_>>()
            })
            .collect::<Vec<_>>();
        let validators_byte_lengths = validators
            .iter()
            .map(|x| {
                x.iter()
                    .map(|y| GoldilocksField::from_canonical_usize(y.len()))
                    .collect::<Vec<_>>()
            })
            .collect::<Vec<_>>();
        let validators_enabled = vec![vec![true, true, true, true], vec![true, true, true, true]];

        let roots: Vec<H256> = validators
            .iter()
            .map(|x| H256::from(proofs_from_byte_slices(x.to_vec()).0))
            .collect::<Vec<_>>();

        for i in 0..validators.len() {
            let mut input = circuit.input();
            input.write::<ArrayVariable<MarshalledValidatorVariable, VALIDATOR_SET_SIZE_MAX>>(
                validators[i]
                    .iter()
                    .map(|x| {
                        let mut validator_bytes = x.clone();
                        validator_bytes.resize(VALIDATOR_BYTE_LENGTH_MAX, 0u8);
                        validator_bytes.try_into().unwrap()
                    })
                    .collect_vec(),
            );
            input.write::<ArrayVariable<Variable, VALIDATOR_SET_SIZE_MAX>>(
                validators_byte_lengths[i].clone(),
            );
            input.write::<ArrayVariable<BoolVariable, VALIDATOR_SET_SIZE_MAX>>(
                validators_enabled[i].clone(),
            );
            let (_, mut output) = circuit.prove(&input);
            let computed_root = output.read::<Bytes32Variable>();

            assert_eq!(roots[i], computed_root);
        }
    }

    #[test]
    fn test_get_root_from_merkle_proof() {
        env_logger::try_init().unwrap_or_default();

        // Define the circuit
        let mut builder = DefaultBuilder::new();
        let proof = builder
            .read::<MerkleInclusionProofVariable<HEADER_PROOF_DEPTH, PROTOBUF_BLOCK_ID_SIZE_BYTES>>(
            );
        let root = builder.get_root_from_merkle_proof(&proof);
        builder.write(root);
        let circuit = builder.build();

        // Generate test cases from Celestia block:
        let block = get_signed_block_from_fixture(10000);

        let (root, proofs) = generate_proofs_from_header(&block.header);

        // Can test with leaf_index 6, 7 or 8 (data_hash, validators_hash, next_validators_hash)
        let leaf_index = 4;

        // Note: Make sure to encode_vec()
        // let validator_hash = block.header.validators_hash.encode_vec();
        let leaf =
            Protobuf::<RawBlockId>::encode_vec(block.header.last_block_id.unwrap_or_default());

        let path_indices = get_path_indices(leaf_index as u64, proofs[0].total);

        let proof = InclusionProof {
            aunts: convert_to_h256(proofs[leaf_index].clone().aunts),
            path_indices: path_indices,
            leaf: leaf.try_into().unwrap(),
        };

        let mut input = circuit.input();
        input.write::<MerkleInclusionProofVariable<HEADER_PROOF_DEPTH, PROTOBUF_BLOCK_ID_SIZE_BYTES>>(
            proof,
        );
        let (_, mut output) = circuit.prove(&input);
        let computed_root = output.read::<Bytes32Variable>();

        assert_eq!(H256::from(root), computed_root);
    }
}<|MERGE_RESOLUTION|>--- conflicted
+++ resolved
@@ -203,13 +203,8 @@
         let input_byte_length = U32Variable(enc_validator_byte_length);
 
         let zero = self.zero::<U32Variable>();
-<<<<<<< HEAD
-
         prepended_validator_bytes.resize(64, self.zero::<ByteVariable>());
 
-=======
-        prepended_validator_bytes.resize(64, self.zero::<ByteVariable>());
->>>>>>> 3c6e78fe
         // VALIDATOR_BYTE_LENGTH_MAX = 46 so we only need 1 chunk
         self.curta_sha256_variable::<1>(&prepended_validator_bytes, zero, input_byte_length)
     }
@@ -261,6 +256,7 @@
                 current_validator_enabled,
                 merkle_layer_size,
             );
+            self.watch(&current_validator_hashes[0], "current_validator_hashes[0]");
             merkle_layer_size /= 2;
         }
 
@@ -275,7 +271,7 @@
     use crate::fixture::get_signed_block_from_rpc;
     use crate::inputs::{convert_to_h256, get_path_indices, get_signed_block_from_fixture};
     use crate::utils::{
-        generate_proofs_from_header, hash_all_leaves, proofs_from_byte_slices,
+        generate_proofs_from_header, hash_all_leaves, inner_hash, proofs_from_byte_slices,
         ValidatorMessageVariable, HEADER_PROOF_DEPTH, PROTOBUF_BLOCK_ID_SIZE_BYTES,
         PROTOBUF_HASH_SIZE_BYTES,
     };
@@ -514,7 +510,7 @@
 
         let roots: Vec<H256> = validators
             .iter()
-            .map(|x| H256::from(proofs_from_byte_slices(x.to_vec()).0))
+            .map(|batch| H256::from(proofs_from_byte_slices(batch.to_vec()).0))
             .collect::<Vec<_>>();
 
         for i in 0..validators.len() {
@@ -543,6 +539,46 @@
     }
 
     #[test]
+    fn expected_hash_validator_set_output() {
+        let validators_arr: Vec<Vec<&str>> = vec![vec![
+            "0a220a20de25aec935b10f657b43fa97e5a8d4e523bdb0f9972605f0b064eff7b17048ba10aa8d06",
+            "0a220a208de6ad1a569a223e7bb0dade194abb9487221210e1fa8154bf654a10fe6158a610aa8d06",
+            "0a220a20e9b7638ca1c42da37d728970632fda77ec61dcc520395ab5d3a645b9c2b8e8b1100a",
+            "0a220a20bd60452e7f056b22248105e7fd298961371da0d9332ef65fa81691bf51b2e5051001",
+        ], vec!["364db94241a02b701d0dc85ac016fab2366fba326178e6f11d8294931969072b7441fd6b0ff5129d6867", "6fa0cef8f328eb8e2aef2084599662b1ee0595d842058966166029e96bd263e5367185f19af67b099645ec08aa", "0a220a20bd60452e7f056b22248105e7fd298961371da0d9332ef65fa81691bf51b2e5051001", "0a220a20bd60452e7f056b22248105e7fd298961371da0d9332ef65fa81691bf51b2e5051001"]];
+
+        let validators: Vec<Vec<Vec<u8>>> = validators_arr
+            .iter()
+            .map(|x| {
+                x.iter()
+                    .map(|y| {
+                        hex::decode(y).unwrap()
+                        // val_bytes.resize(VALIDATOR_BYTE_LENGTH_MAX, 0u8);
+                        // val_bytes.try_into().unwrap()
+                    })
+                    .collect::<Vec<_>>()
+            })
+            .collect::<Vec<_>>();
+
+        let roots = validators
+            .iter()
+            .map(|batch| {
+                let hashed_leaves = hash_all_leaves::<Sha256>(batch);
+                let inner_1 = inner_hash::<Sha256>(hashed_leaves[0], hashed_leaves[1]);
+                println!("Inner 1: {:?}", hex::encode(inner_1));
+                let inner_2 = inner_hash::<Sha256>(hashed_leaves[2], hashed_leaves[3]);
+                println!("Inner 2: {:?}", hex::encode(inner_2));
+
+                inner_hash::<Sha256>(inner_1, inner_2)
+            })
+            .collect::<Vec<_>>();
+        println!(
+            "Roots: {:?}",
+            roots.iter().map(|x| hex::encode(x)).collect::<Vec<_>>()
+        );
+    }
+
+    #[test]
     fn test_get_root_from_merkle_proof() {
         env_logger::try_init().unwrap_or_default();
 
