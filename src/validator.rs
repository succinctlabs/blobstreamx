//! The protobuf encoding of a Tendermint validator is a deterministic function of the validator's
//! public key (32 bytes) and voting power (int64). The encoding is as follows in bytes:
//
//!     10 34 10 32 <pubkey> 16 <varint>
//
//! The `pubkey` is encoded as the raw list of bytes used in the public key. The `varint` is
//! encoded using protobuf's default integer encoding, which consist of 7 bit payloads. You can
//! read more about them here: https://protobuf.dev/programming-guides/encoding/#varints.
use plonky2::field::extension::Extendable;
use plonky2::iop::target::{BoolTarget, Target};
use plonky2::{hash::hash_types::RichField, plonk::circuit_builder::CircuitBuilder};
use plonky2_gadgets::hash::sha::sha256::sha256;
use plonky2_gadgets::num::u32::gadgets::arithmetic_u32::{CircuitBuilderU32, U32Target};

use tendermint::merkle::HASH_SIZE;

/// The number of bytes in a SHA256 hash.
pub const HASH_SIZE_BITS: usize = HASH_SIZE * 8;

/// The number of bytes in a protobuf-encoded SHA256 hash.
pub const PROTOBUF_HASH_SIZE_BITS: usize = HASH_SIZE_BITS + 8 * 2;

/// The maximum length of a protobuf-encoded Tendermint validator in bytes.
const VALIDATOR_BYTE_LENGTH_MAX: usize = 46;

/// The maximum length of a protobuf-encoded Tendermint validator in bits.
const VALIDATOR_BIT_LENGTH_MAX: usize = VALIDATOR_BYTE_LENGTH_MAX * 8;

/// The minimum length of a protobuf-encoded Tendermint validator in bytes.
const VALIDATOR_BYTE_LENGTH_MIN: usize = 38;

/// The minimum length of a protobuf-encoded Tendermint validator in bits.
const VALIDATOR_BIT_LENGTH_MIN: usize = VALIDATOR_BYTE_LENGTH_MIN * 8;

/// The number of possible byte lengths of a protobuf-encoded Tendermint validator.
const NUM_POSSIBLE_VALIDATOR_BYTE_LENGTHS: usize =
    VALIDATOR_BYTE_LENGTH_MAX - VALIDATOR_BYTE_LENGTH_MIN + 1;

// The number of bytes in a Tendermint validator's public key.
const PUBKEY_BYTES_LEN: usize = 32;

// The maximum number of bytes in a Tendermint validator's voting power.
// https://docs.tendermint.com/v0.34/tendermint-core/using-tendermint.html#tendermint-networks
const VOTING_POWER_BYTES_LENGTH_MAX: usize = 9;

// The maximum number of bits in a Tendermint validator's voting power.
const VOTING_POWER_BITS_LENGTH_MAX: usize = VOTING_POWER_BYTES_LENGTH_MAX * 8;

// The maximum number of validators in a Tendermint validator set.
const VALIDATOR_SET_SIZE_MAX: usize = 4;

// The maximum number of bytes in a validator message (CanonicalVote toSignBytes).
const VALIDATOR_MESSAGE_BYTES_LENGTH_MAX: usize = 124;

/// The Ed25519 public key as a list of 32 byte targets.
#[derive(Debug, Clone, Copy)]
pub struct Ed25519PubkeyTarget(pub [BoolTarget; 256]);

/// The Tendermint hash as a 32 byte target.
#[derive(Debug, Clone, Copy)]
pub struct TendermintHashTarget(pub [Target; HASH_SIZE]);

/// The voting power as a list of 2 u32 targets.
#[derive(Debug, Clone, Copy)]
pub struct I64Target(pub [U32Target; 2]);

/// The bytes, public key, and voting power targets inside of a Tendermint validator.
#[derive(Debug, Clone)]
pub struct TendermintValidator {
    pub pubkey: Ed25519PubkeyTarget,
    pub voting_power: I64Target,
}

pub trait TendermintMarshaller {
    /// Serializes an int64 as a protobuf varint.
    fn marshal_int64_varint(
        &mut self,
        num: I64Target,
    ) -> [BoolTarget; VOTING_POWER_BITS_LENGTH_MAX];

    /// Serializes the validator public key and voting power to bytes.
    fn marshal_tendermint_validator(
        &mut self,
        pubkey: Ed25519PubkeyTarget,
        voting_power: I64Target,
    ) -> [BoolTarget; VALIDATOR_BIT_LENGTH_MAX];

    /// Extract the header hash from the signed message from a validator.
    fn verify_hash_in_message(
        &mut self,
        message: [BoolTarget; VALIDATOR_MESSAGE_BYTES_LENGTH_MAX * 8],
        header_hash: [BoolTarget; HASH_SIZE_BITS],
        // Should be the same for all validators
        round_present_in_message: BoolTarget,
    ) -> [BoolTarget; HASH_SIZE_BITS];

    /// Verify a merkle proof against the specified root hash.
    /// Note: This function will only work for leaves with a length of 34 bytes (protobuf-encoded SHA256 hash)
    /// Output is the merkle root
    fn get_root_from_merkle_proof(
        &mut self,
        aunts: Vec<[BoolTarget; HASH_SIZE_BITS]>,
        merkle_proof_enabled: Vec<BoolTarget>,
        leaf: [BoolTarget; PROTOBUF_HASH_SIZE_BITS],
    ) -> [BoolTarget; HASH_SIZE_BITS];

    /// Hashes leaf bytes to get the leaf hash according to the Tendermint spec. (0x00 || leafBytes)
    /// Note: This function will only work for leaves with a length of 34 bytes (protobuf-encoded SHA256 hash)
    fn hash_header_leaf(
        &mut self,
        validator: &[BoolTarget; PROTOBUF_HASH_SIZE_BITS],
    ) -> [BoolTarget; HASH_SIZE_BITS];

    /// Hashes validator bytes to get the leaf according to the Tendermint spec. (0x00 || validatorBytes)
    fn hash_validator_leaf(
        &mut self,
        validator: &[BoolTarget; VALIDATOR_BIT_LENGTH_MAX],
        validator_byte_length: &U32Target,
    ) -> [BoolTarget; HASH_SIZE_BITS];

    /// Hashes multiple validators to get their leaves according to the Tendermint spec using hash_validator_leaf.
    fn hash_validator_leaves(
        &mut self,
        validators: &Vec<[BoolTarget; VALIDATOR_BIT_LENGTH_MAX]>,
        validator_byte_lengths: &Vec<U32Target>,
    ) -> Vec<[BoolTarget; HASH_SIZE_BITS]>;

    /// Hashes two nodes to get the inner node according to the Tendermint spec. (0x01 || left || right)
    fn inner_hash(
        &mut self,
        left: &[BoolTarget; HASH_SIZE_BITS],
        right: &[BoolTarget; HASH_SIZE_BITS],
    ) -> [BoolTarget; HASH_SIZE_BITS];

    /// Hashes a layer of the Merkle tree according to the Tendermint spec. (0x01 || left || right)
    /// If in a pair the right node is not enabled (empty), then the left node is passed up to the next layer.
    /// If neither the left nor right node in a pair is enabled (empty), then the parent node is set to not enabled (empty).
    fn hash_merkle_layer(
        &mut self,
        merkle_hashes: &mut Vec<[BoolTarget; 256]>,
        merkle_hash_enabled: &mut Vec<BoolTarget>,
        num_hashes: usize,
    ) -> (Vec<[BoolTarget; 256]>, Vec<BoolTarget>);

    /// Compute the expected validator hash from the validator set.
    fn hash_validator_set(
        &mut self,
        validators: &Vec<[BoolTarget; VALIDATOR_BIT_LENGTH_MAX]>,
        validator_byte_length: &Vec<U32Target>,
        validator_enabled: &Vec<BoolTarget>,
    ) -> [BoolTarget; HASH_SIZE * 8];

    fn mul_i64_by_u32(&mut self, a: &I64Target, b: U32Target) -> I64Target;

    // Returns a >= b
    fn is_i64_gte(&mut self, a: &I64Target, b: &I64Target) -> BoolTarget;

    // Gets the total voting power by summing the voting power of all validators.
    fn get_total_voting_power(&mut self, validator_voting_power: &Vec<I64Target>) -> I64Target;

    // Checks if accumulated voting power * m > total voting power * n (threshold is n/m)
    fn voting_power_greater_than_threshold(
        &mut self,
        accumulated_power: &I64Target,
        total_voting_power: &I64Target,
        threshold_numerator: U32Target,
        threshold_denominator: U32Target,
    ) -> BoolTarget;

    /// Accumulate voting power from the enabled validators & check that the voting power is greater than 2/3 of the total voting power.
    fn check_voting_power(
        &mut self,
        validator_voting_power: &Vec<I64Target>,
        validator_enabled: &Vec<U32Target>,
        total_voting_power: &I64Target,
        threshold_numerator: U32Target,
        threshold_denominator: U32Target,
    ) -> BoolTarget;
}

impl<F: RichField + Extendable<D>, const D: usize> TendermintMarshaller for CircuitBuilder<F, D> {
    fn get_root_from_merkle_proof(
        &mut self,
        aunts: Vec<[BoolTarget; HASH_SIZE_BITS]>,
        path_indices: Vec<BoolTarget>,
        leaf: [BoolTarget; PROTOBUF_HASH_SIZE_BITS],
    ) -> [BoolTarget; HASH_SIZE_BITS] {
        let hash_leaf = self.hash_header_leaf(&leaf);

        let mut hash_so_far = hash_leaf;
        for i in 0..aunts.len() {
            let aunt = aunts[i];
            let path_index = path_indices[i];
            let left_hash_pair = self.inner_hash(&hash_so_far, &aunt);
            let right_hash_pair = self.inner_hash(&aunt, &hash_so_far);

            let mut hash_pair = [self._false(); HASH_SIZE_BITS];
            for j in 0..HASH_SIZE_BITS {
                // If the path index is 0, then the right hash is the aunt.
                hash_pair[j] = BoolTarget::new_unsafe(self.select(
                    path_index,
                    right_hash_pair[j].target,
                    left_hash_pair[j].target,
                ));
            }
            hash_so_far = hash_pair;
        }
        hash_so_far
    }

    fn hash_header_leaf(
        &mut self,
        leaf: &[BoolTarget; PROTOBUF_HASH_SIZE_BITS],
    ) -> [BoolTarget; HASH_SIZE_BITS] {
        // Calculate the length of the message for the leaf hash.
        // 0x00 || leafBytes
        let bits_length = 8 + (PROTOBUF_HASH_SIZE_BITS);

        // Calculate the message for the leaf hash.
        let mut leaf_msg_bits = vec![self._false(); bits_length];

        // 0x00
        for k in 0..8 {
            leaf_msg_bits[k] = self._false();
        }

        // validatorBytes
        for k in 8..bits_length {
            leaf_msg_bits[k] = leaf[k - 8];
        }

        // Load the output of the hash.
        let hash = sha256(self, &leaf_msg_bits);
        let mut return_hash = [self._false(); HASH_SIZE_BITS];
        for k in 0..HASH_SIZE_BITS {
            return_hash[k] = hash[k];
        }
        return_hash
    }

    fn verify_hash_in_message(
        &mut self,
        message: [BoolTarget; VALIDATOR_MESSAGE_BYTES_LENGTH_MAX * 8],
        header_hash: [BoolTarget; HASH_SIZE_BITS],
        // Should be the same for all validators
        round_present_in_message: BoolTarget,
    ) -> [BoolTarget; HASH_SIZE_BITS] {
        // Logic:
        //      Verify that header_hash is equal to the hash in the message at the correct index.
        //      If the round is missing, then the hash starts at index 16.
        //      If the round is present, then the hash starts at index 25.

        let missing_round_start_idx = 16;

        let including_round_start_idx = 25;

        let one = self.one();

        let mut vec_round_missing = [self._false(); HASH_SIZE_BITS];

        let mut vec_round_present = [self._false(); HASH_SIZE_BITS];

        for i in 0..HASH_SIZE_BITS {
            vec_round_missing[i] = message[(missing_round_start_idx) * 8 + i];
            vec_round_present[i] = message[(including_round_start_idx) * 8 + i];
            let round_missing_eq =
                self.is_equal(header_hash[i].target, vec_round_missing[i].target);
            let round_present_eq =
                self.is_equal(header_hash[i].target, vec_round_present[i].target);

            // Pick the correct bit based on whether the round is present or not.
            let hash_eq = self.select(
                round_present_in_message,
                round_present_eq.target,
                round_missing_eq.target,
            );

            self.connect(hash_eq, one);
        }

        header_hash
    }

    fn marshal_int64_varint(
        &mut self,
        voting_power: I64Target,
    ) -> [BoolTarget; VOTING_POWER_BITS_LENGTH_MAX] {
        let zero = self.zero();
        let one = self.one();

        // The remaining bytes of the serialized validator are the voting power as a "varint".
        // Note: need to be careful regarding U64 and I64 differences.
        let voting_power_bits_lower = self.u32_to_bits_le(voting_power.0[0]);
        let voting_power_bits_upper = self.u32_to_bits_le(voting_power.0[1]);
        let voting_power_bits = [voting_power_bits_lower, voting_power_bits_upper].concat();

        // Check that the MSB of the voting power is zero.
        self.assert_zero(voting_power_bits[voting_power_bits.len() - 1].target);

        // The septet (7 bit) payloads  of the "varint".
        let septets = (0..VOTING_POWER_BYTES_LENGTH_MAX)
            .map(|i| {
                let mut base = F::ONE;
                let mut septet = self.zero();
                for j in 0..7 {
                    let bit = voting_power_bits[i * 7 + j];
                    septet = self.mul_const_add(base, bit.target, septet);
                    base *= F::TWO;
                }
                septet
            })
            .collect::<Vec<_>>();

        // Calculates whether the septet is not zero.
        let is_zero_septets = (0..VOTING_POWER_BYTES_LENGTH_MAX)
            .map(|i| self.is_equal(septets[i], zero).target)
            .collect::<Vec<_>>();

        // Calculates the index of the last non-zero septet.
        let mut last_seen_non_zero_septet_idx = self.zero();
        for i in 0..VOTING_POWER_BYTES_LENGTH_MAX {
            let is_nonzero_septet = self.sub(one, is_zero_septets[i]);
            let condition = BoolTarget::new_unsafe(is_nonzero_septet);
            let idx = self.constant(F::from_canonical_usize(i));
            last_seen_non_zero_septet_idx =
                self.select(condition, idx, last_seen_non_zero_septet_idx);
        }

        // If the index of a septet is elss than the last non-zero septet, set the most significant
        // bit of the byte to 1 and copy the septet bits into the lower 7 bits. Otherwise, still
        // copy the bit but the set the most significant bit to zero.
        let mut buffer = [self._false(); VOTING_POWER_BYTES_LENGTH_MAX * 8];
        for i in 0..VOTING_POWER_BYTES_LENGTH_MAX {
            // If the index is less than the last non-zero septet index, `diff` will be in
            // [0, VOTING_POWER_BYTES_LENGTH_MAX).
            let idx = self.constant(F::from_canonical_usize(i + 1));
            let diff = self.sub(last_seen_non_zero_septet_idx, idx);

            // Calculates whether we've seen at least one `diff` in [0, VOTING_POWER_BYTES_LENGTH_MAX).
            let mut is_lt_last_non_zero_septet_idx = BoolTarget::new_unsafe(zero);
            for j in 0..VOTING_POWER_BYTES_LENGTH_MAX {
                let candidate_idx = self.constant(F::from_canonical_usize(j));
                let is_candidate = self.is_equal(diff, candidate_idx);
                is_lt_last_non_zero_septet_idx =
                    self.or(is_lt_last_non_zero_septet_idx, is_candidate);
            }

            // Copy septet bits into the buffer.
            for j in 0..7 {
                let bit = voting_power_bits[i * 7 + j];
                buffer[i * 8 + j] = bit;
            }

            // Set the most significant bit of the byte to 1 if the index is less than the last
            // non-zero septet index.
            buffer[i * 8 + 7] = is_lt_last_non_zero_septet_idx;
        }

        return buffer;
    }

    fn marshal_tendermint_validator(
        &mut self,
        pubkey: Ed25519PubkeyTarget,
        voting_power: I64Target,
    ) -> [BoolTarget; VALIDATOR_BYTE_LENGTH_MAX * 8] {
        let mut ptr = 0;
        let mut buffer = [self._false(); VALIDATOR_BYTE_LENGTH_MAX * 8];

        // The first four prefix bytes of the serialized validator are `10 34 10 32`.
        let prefix_pubkey_bytes = [10, 34, 10, 32];
        for i in 0..prefix_pubkey_bytes.len() {
            for j in 0..8 {
                let bit = self.constant(F::from_canonical_u64((prefix_pubkey_bytes[i] >> j) & 1));
                buffer[ptr] = BoolTarget::new_unsafe(bit);
                ptr += 1;
            }
        }

        // The next 32 bytes of the serialized validator are the public key.
        for i in 0..PUBKEY_BYTES_LEN {
            for j in 0..8 {
                buffer[ptr] = pubkey.0[i * 8 + j];
                ptr += 1;
            }
        }

        // The next byte of the serialized validator is `16`.
        let prefix_voting_power_byte = 16;
        for j in 0..8 {
            let bit = self.constant(F::from_canonical_u64((prefix_voting_power_byte >> j) & 1));
            buffer[ptr] = BoolTarget::new_unsafe(bit);
            ptr += 1;
        }

        // The remaining bytes of the serialized validator are the voting power as a "varint".
        let voting_power_bits = self.marshal_int64_varint(voting_power);
        for i in 0..VOTING_POWER_BYTES_LENGTH_MAX {
            for j in 0..8 {
                buffer[ptr] = voting_power_bits[i * 8 + j];
                ptr += 1;
            }
        }

        buffer
    }

    fn hash_validator_leaf(
        &mut self,
        validator: &[BoolTarget; VALIDATOR_BIT_LENGTH_MAX],
        validator_byte_length: &U32Target,
    ) -> [BoolTarget; HASH_SIZE_BITS] {
        // Range check the validator byte length is between [VALIDATOR_BYTE_LENGTH_MIN, VALIDATOR_BYTE_LENGTH_MAX]
        let min_validator_bytes_length =
            self.constant(F::from_canonical_usize(VALIDATOR_BYTE_LENGTH_MIN));
        let max_validator_bytes_length =
            self.constant(F::from_canonical_usize(VALIDATOR_BYTE_LENGTH_MAX));

        // len - min
        let diff_with_min_length = self.sub(validator_byte_length.0, min_validator_bytes_length);

        // max - len
        let diff_with_max_length = self.sub(max_validator_bytes_length, validator_byte_length.0);

        // Check that diff_with_min_len and diff_with_max_len are both small (if outside of range, one would be a large element of F).
        self.range_check(diff_with_min_length, 4);
        self.range_check(diff_with_max_length, 4);

        // Note: Because the byte length of each validator is variable, need to hash the validator bytes for each potential byte length.
        let mut validator_bytes_hashes =
            [[self._false(); HASH_SIZE_BITS]; NUM_POSSIBLE_VALIDATOR_BYTE_LENGTHS];
        for j in 0..NUM_POSSIBLE_VALIDATOR_BYTE_LENGTHS {
            // Calculate the length of the message for the leaf hash.
            // 0x00 || validatorBytes
            let bits_length = 8 + (VALIDATOR_BYTE_LENGTH_MIN + j) * 8;

            // Calculate the message for the leaf hash.
            let mut validator_bits = vec![self._false(); bits_length];

            // 0x00
            for k in 0..8 {
                validator_bits[k] = self._false();
            }

            // validatorBytes
            for k in 8..bits_length {
                validator_bits[k] = validator[k - 8];
            }

            // Load the output of the hash.
            let hash = sha256(self, &validator_bits);
            for k in 0..HASH_SIZE_BITS {
                validator_bytes_hashes[j][k] = hash[k];
            }
        }
        let validator_byte_length_min_constant =
            self.constant(F::from_canonical_u32(VALIDATOR_BYTE_LENGTH_MIN as u32));

        // Calculate the index of the validator's bytes length in the range [0, NUM_POSSIBLE_VALIDATOR_BYTE_LENGTHS).
        let length_index = self.sub(validator_byte_length.0, validator_byte_length_min_constant);

        // Create a bitmap, with a selector bit set to 1 if the current index corresponds to the index of the validator's bytes length.
        let mut validator_byte_hash_selector = [self._false(); NUM_POSSIBLE_VALIDATOR_BYTE_LENGTHS];
        for j in 0..NUM_POSSIBLE_VALIDATOR_BYTE_LENGTHS {
            let byte_length_index = self.constant(F::from_canonical_u32(j as u32));
            validator_byte_hash_selector[j] = self.is_equal(length_index, byte_length_index);
        }

        let mut ret_validator_leaf_hash = [self._false(); HASH_SIZE_BITS];
        for j in 0..NUM_POSSIBLE_VALIDATOR_BYTE_LENGTHS {
            for k in 0..HASH_SIZE_BITS {
                // Select the correct byte hash for the validator's byte length.
                // Copy the bits from the correct byte hash into the return hash if the selector bit for that byte length is set to 1.
                // In all other cases, keep the existing bits in the return hash, yielding desired behavior.
                ret_validator_leaf_hash[k] = BoolTarget::new_unsafe(self.select(
                    validator_byte_hash_selector[j],
                    validator_bytes_hashes[j][k].target,
                    ret_validator_leaf_hash[k].target,
                ));
            }
        }

        ret_validator_leaf_hash
    }

    fn hash_validator_leaves(
        &mut self,
        validators: &Vec<[BoolTarget; VALIDATOR_BIT_LENGTH_MAX]>,
        validator_byte_lengths: &Vec<U32Target>,
    ) -> Vec<[BoolTarget; HASH_SIZE_BITS]> {
        let num_validators = self.constant(F::from_canonical_usize(validators.len()));
        let num_validator_byte_lengths =
            self.constant(F::from_canonical_usize(validator_byte_lengths.len()));
        let validator_set_size_max = self.constant(F::from_canonical_usize(VALIDATOR_SET_SIZE_MAX));

        // Assert validators length is VALIDATOR_SET_SIZE_MAX
        self.connect(num_validators, validator_set_size_max);

        // Assert validator_byte_length length is VALIDATOR_SET_SIZE_MAX
        self.connect(num_validator_byte_lengths, validator_set_size_max);

        // For each validator
        // 1) Generate the SHA256 hash for each potential byte length of the validator from VALIDATOR_BYTE_LENGTH_MIN to VALIDATOR_BYTE_LENGTH_MAX.
        // 2) Select the hash of the correct byte length.
        // 3) Return the correct hash.

        // Hash each of the validators into a leaf hash.
        let mut validators_leaf_hashes = [[self._false(); HASH_SIZE_BITS]; VALIDATOR_SET_SIZE_MAX];
        for i in 0..VALIDATOR_SET_SIZE_MAX {
            validators_leaf_hashes[i] =
                self.hash_validator_leaf(&validators[i], &validator_byte_lengths[i]);
        }

        validators_leaf_hashes.to_vec()
    }

    fn inner_hash(
        &mut self,
        left: &[BoolTarget; HASH_SIZE_BITS],
        right: &[BoolTarget; HASH_SIZE_BITS],
    ) -> [BoolTarget; HASH_SIZE_BITS] {
        // Calculate the length of the message for the inner hash.
        // 0x01 || left || right
        let bits_length = 8 + (HASH_SIZE_BITS * 2);

        // Calculate the message for the inner hash.
        let mut message_bits = vec![self._false(); bits_length];

        // 0x01
        for k in 0..7 {
            message_bits[k] = self._false();
        }
        message_bits[7] = self._true();

        // left
        for k in 8..8 + HASH_SIZE_BITS {
            message_bits[k] = left[k - 8];
        }

        // right
        for k in 8 + HASH_SIZE_BITS..bits_length {
            message_bits[k] = right[k - (8 + HASH_SIZE_BITS)];
        }

        // Load the output of the hash.
        // Note: Calculate the inner hash as if both validators are enabled.
        let inner_hash = sha256(self, &message_bits);
        let mut ret_inner_hash = [self._false(); HASH_SIZE_BITS];
        for k in 0..HASH_SIZE_BITS {
            ret_inner_hash[k] = inner_hash[k];
        }
        ret_inner_hash
    }

    fn hash_merkle_layer(
        &mut self,
        merkle_hashes: &mut Vec<[BoolTarget; 256]>,
        merkle_hash_enabled: &mut Vec<BoolTarget>,
        num_hashes: usize,
    ) -> (Vec<[BoolTarget; 256]>, Vec<BoolTarget>) {
        let zero = self.zero();
        let one = self.one();

        for i in (0..num_hashes).step_by(2) {
            let both_nodes_enabled = self.and(merkle_hash_enabled[i], merkle_hash_enabled[i + 1]);

            let first_node_disabled = self.not(merkle_hash_enabled[i]);
            let second_node_disabled = self.not(merkle_hash_enabled[i + 1]);
            let both_nodes_disabled = self.and(first_node_disabled, second_node_disabled);

            // Calculuate the inner hash.
            let inner_hash = self.inner_hash(&merkle_hashes[i], &merkle_hashes[i + 1]);

            for k in 0..HASH_SIZE_BITS {
                // If the left node is enabled and the right node is disabled, we pass up the left hash instead of the inner hash.
                merkle_hashes[i / 2][k] = BoolTarget::new_unsafe(self.select(
                    both_nodes_enabled,
                    inner_hash[k].target,
                    merkle_hashes[i][k].target,
                ));
            }

            // Set the inner node one level up to disabled if both nodes are disabled.
            merkle_hash_enabled[i / 2] =
                BoolTarget::new_unsafe(self.select(both_nodes_disabled, zero, one));
        }

        // Return the hashes and enabled nodes for the next layer up.
        (merkle_hashes.to_vec(), merkle_hash_enabled.to_vec())
    }

    fn hash_validator_set(
        &mut self,
        validators: &Vec<[BoolTarget; VALIDATOR_BIT_LENGTH_MAX]>,
        validator_byte_lengths: &Vec<U32Target>,
        validator_enabled: &Vec<BoolTarget>,
    ) -> [BoolTarget; HASH_SIZE_BITS] {
        let num_validators = self.constant(F::from_canonical_usize(validators.len()));
        let num_validator_byte_lengths =
            self.constant(F::from_canonical_usize(validator_byte_lengths.len()));
        let num_validator_enabled = self.constant(F::from_canonical_usize(validator_enabled.len()));
        let validator_set_size_max = self.constant(F::from_canonical_usize(VALIDATOR_SET_SIZE_MAX));

        // Assert validators length is VALIDATOR_SET_SIZE_MAX
        self.connect(num_validators, validator_set_size_max);

        // Assert validator_byte_length length is VALIDATOR_SET_SIZE_MAX
        self.connect(num_validator_byte_lengths, validator_set_size_max);

        // Assert validator_enabled length is VALIDATOR_SET_SIZE_MAX
        self.connect(num_validator_enabled, validator_set_size_max);

        // Hash each of the validators to get their corresponding leaf hash.
        let mut current_validator_hashes =
            self.hash_validator_leaves(validators, validator_byte_lengths);

        // Whether to treat the validator as empty.
        let mut current_validator_enabled = validator_enabled.clone();

        let mut merkle_layer_size = VALIDATOR_SET_SIZE_MAX;

        // Hash each layer of nodes to get the root according to the Tendermint spec, starting from the leaves.
        while merkle_layer_size > 1 {
            (current_validator_hashes, current_validator_enabled) = self.hash_merkle_layer(
                &mut current_validator_hashes,
                &mut current_validator_enabled,
                merkle_layer_size,
            );
            merkle_layer_size /= 2;
        }

        // Return the root hash.
        current_validator_hashes[0]
    }

    fn mul_i64_by_u32(&mut self, a: &I64Target, b: U32Target) -> I64Target {
        // Multiply the lower 32 bits of the accumulated voting power by b
        let (lower_product, lower_carry) = self.mul_u32(a.0[0], b);

        // Multiply the upper 32 bits of the accumulated voting power by b
        let (upper_product, upper_carry) = self.mul_u32(a.0[1], b);

        // NOTE: This will limit the maximum size of numbers to (2^64 - 1) / b
        self.assert_zero_u32(upper_carry);

        // Add the carry from the lower 32 bits of the accumulated voting power to the upper 32 bits of the accumulated voting power
        let (upper_sum, upper_carry) = self.add_u32(upper_product, lower_carry);

        // Check that we did not overflow when multiplying the upper bits
        self.assert_zero_u32(upper_carry);

        I64Target([lower_product, upper_sum])
    }

    // Returns a >= b
    fn is_i64_gte(&mut self, a: &I64Target, b: &I64Target) -> BoolTarget {
        // Check that the a >= b
        // 1) a_high > b_high => TRUE
        // 2) a_high == b_high
        //  a) a_low >= b_low => TRUE
        //  b) a_low < b_low => FAIL
        // 3) a_high < b_high => FAIL

        let zero_u32 = self.constant_u32(0);

        let (result_high, underflow_high) = self.sub_u32(a.0[1], b.0[1], zero_u32);

        let no_underflow_high = self.is_equal(underflow_high.0, zero_u32.0);

        // Check if upper 32 bits are equal (a_high - b_high = 0)
        let upper_equal = self.is_equal(result_high.0, zero_u32.0);

        let upper_not_equal = self.not(upper_equal);

        // Underflows if a_low < b_low
        let (_, underflow_low) = self.sub_u32(a.0[0], b.0[0], zero_u32);

        let no_underflow_low = self.is_equal(underflow_low.0, zero_u32.0);

        // Case 1)
        // If there was no underflow & a_high - b_high is not equal (i.e. positive), accumulated voting power is greater.
        let upper_pass = self.and(upper_not_equal, no_underflow_high);

        // Case 2a)
        // If a_high = b_high & a_low >= b_low, accumulated voting power is greater.
        let lower_pass = self.and(upper_equal, no_underflow_low);

        // Note: True if accumulated voting power is >= than 2/3 of the total voting power.
        self.or(upper_pass, lower_pass)
    }

    fn get_total_voting_power(&mut self, validator_voting_power: &Vec<I64Target>) -> I64Target {
        // Sum up the voting power of all the validators

        // Get a vector of the first element of each validator's voting power using a map and collect
        let mut validator_voting_power_first = Vec::new();
        for i in 0..VALIDATOR_SET_SIZE_MAX {
            validator_voting_power_first.push(validator_voting_power[i].0[0]);
        }

        let (sum_lower_low, sum_lower_high) = self.add_many_u32(&mut validator_voting_power_first);

        let mut validator_voting_power_second = Vec::new();
        for i in 0..VALIDATOR_SET_SIZE_MAX {
            validator_voting_power_second.push(validator_voting_power[i].0[1]);
        }
        let (sum_upper_low, sum_upper_high) = self.add_many_u32(&mut validator_voting_power_second);

        self.assert_zero_u32(sum_upper_high);

        let (carry_sum_low, carry_sum_high) = self.add_u32(sum_lower_high, sum_upper_low);

        self.assert_zero_u32(carry_sum_high);

        I64Target([sum_lower_low, carry_sum_low])
    }

    fn voting_power_greater_than_threshold(
        &mut self,
        accumulated_power: &I64Target,
        total_voting_power: &I64Target,
        threshold_numerator: U32Target,
        threshold_denominator: U32Target,
    ) -> BoolTarget {
        // Threshold is numerator/denominator * total_voting_power

        // Compute accumulated_voting_power * m
        let scaled_accumulated_vp = self.mul_i64_by_u32(accumulated_power, threshold_denominator);

        // Compute total_vp * n
        let scaled_total_vp = self.mul_i64_by_u32(total_voting_power, threshold_numerator);

        self.is_i64_gte(&scaled_accumulated_vp, &scaled_total_vp)
    }

    fn check_voting_power(
        &mut self,
        validator_voting_power: &Vec<I64Target>,
        validator_enabled: &Vec<U32Target>,
        total_voting_power: &I64Target,
        threshold_numerator: U32Target,
        threshold_denominator: U32Target,
    ) -> BoolTarget {
        // Accumulate the voting power from the enabled validators.
        let mut accumulated_voting_power =
            I64Target([U32Target(self.zero()), U32Target(self.zero())]);
        for i in 0..VALIDATOR_SET_SIZE_MAX {
            let voting_power = validator_voting_power[i];
            let enabled = validator_enabled[i];

            // Note: Tendermint validators max voting power is 2^63 - 1. (Should below 2^32)
            let (sum_lower_low, sum_lower_high) =
                self.mul_add_u32(voting_power.0[0], enabled, accumulated_voting_power.0[0]);

            let (carry_sum_low, carry_sum_high) = self.add_u32(sum_lower_high, voting_power.0[1]);

            // This should not overflow from carrying voting_power[1] + accumulated_voting_power[0]
            self.assert_zero_u32(carry_sum_high);

            // This should not overflow
            let (sum_upper_low, sum_upper_high) =
                self.mul_add_u32(carry_sum_low, enabled, accumulated_voting_power.0[1]);

            // Check that the upper 32 bits of the upper sum are zero.
            self.assert_zero_u32(sum_upper_high);

            accumulated_voting_power.0[0] = sum_lower_low;
            accumulated_voting_power.0[1] = sum_upper_low;
        }

        // Note: Because the threshold is n/m, max I64 should be range checked to be < 2^63 / m
        self.voting_power_greater_than_threshold(
            &accumulated_voting_power,
            total_voting_power,
            threshold_numerator,
            threshold_denominator,
        )
    }
}

#[cfg(test)]
pub(crate) mod tests {
    use super::*;
    use plonky2::field::types::Field;
    use plonky2::iop::target::BoolTarget;
    use plonky2::{
        iop::witness::{PartialWitness, WitnessWrite},
        plonk::{
            circuit_builder::CircuitBuilder,
            circuit_data::CircuitConfig,
            config::{GenericConfig, PoseidonGoldilocksConfig},
        },
    };
    use sha2::Sha256;
    use subtle_encoding::hex;
    use tendermint_proto::Protobuf;

    use crate::validator::{VALIDATOR_BIT_LENGTH_MAX, VALIDATOR_SET_SIZE_MAX};

    use crate::merkle::{generate_proofs_from_header, hash_all_leaves, leaf_hash};

    use plonky2_gadgets::num::u32::gadgets::arithmetic_u32::U32Target;

    use crate::{
        utils::{bits_to_bytes, f_bits_to_bytes},
        validator::{I64Target, TendermintMarshaller},
    };

    use super::{Ed25519PubkeyTarget, VALIDATOR_BYTE_LENGTH_MIN};

    type C = PoseidonGoldilocksConfig;
    type F = <C as GenericConfig<D>>::F;
    const D: usize = 2;

    fn to_bits(msg: Vec<u8>) -> Vec<bool> {
        let mut res = Vec::new();
        for i in 0..msg.len() {
            let char = msg[i];
            for j in 0..8 {
                if (char & (1 << 7 - j)) != 0 {
                    res.push(true);
                } else {
                    res.push(false);
                }
            }
        }
        res
    }

    // Generate the inputs from the validator byte arrays.
    fn generate_inputs(
        builder: &mut CircuitBuilder<F, D>,
        validators: &Vec<&str>,
    ) -> (
        Vec<[BoolTarget; VALIDATOR_BIT_LENGTH_MAX]>,
        Vec<U32Target>,
        Vec<BoolTarget>,
    ) {
        let mut validator_byte_length: Vec<U32Target> =
            vec![
                U32Target(builder.constant(F::from_canonical_usize(VALIDATOR_BYTE_LENGTH_MIN)));
                VALIDATOR_SET_SIZE_MAX
            ];

        let mut validator_enabled: Vec<BoolTarget> = vec![builder._false(); VALIDATOR_SET_SIZE_MAX];

        let mut validator_bits: Vec<Vec<bool>> = (0..256).map(|_| Vec::<bool>::new()).collect();

        let mut validators_target: Vec<[BoolTarget; VALIDATOR_BIT_LENGTH_MAX]> =
            vec![[builder._false(); VALIDATOR_BIT_LENGTH_MAX]; VALIDATOR_SET_SIZE_MAX];

        // Convert the hex strings to bytes.
        for i in 0..validators.len() {
            let val_byte_length = validators[i].len() / 2;
            validator_bits[i] = to_bits(hex::decode(validators[i]).unwrap());
            for j in 0..(val_byte_length * 8) {
                if validator_bits[i][j] {
                    validators_target[i][j] = builder._true();
                } else {
                    validators_target[i][j] = builder._false();
                }
            }
            validator_byte_length[i] =
                U32Target(builder.constant(F::from_canonical_usize(val_byte_length)));
            validator_enabled[i] = builder._true();
        }
        return (validators_target, validator_byte_length, validator_enabled);
    }

    #[test]
    fn test_hash_header_leaf() {
        let block = tendermint::Block::from(
            serde_json::from_str::<tendermint::block::Block>(include_str!(
<<<<<<< HEAD
                "./scripts/celestia_block.json"
=======
                "./fixtures/signed_celestia_block.json"
>>>>>>> dfe91d72
            ))
            .unwrap(),
        );

        let encoded_validators_hash_bits = to_bits(block.header.validators_hash.encode_vec());
<<<<<<< HEAD
        // WARNING!!! Make sure to encode_vec()
        let validators_leaf_hash =
            leaf_hash::<Sha256>(&block.header.validators_hash.encode_vec()).to_vec();

        // println!("validators_hash: {:?}", validators_hash.len());
=======
        // Note: Make sure to encode_vec()
        let validators_leaf_hash =
            leaf_hash::<Sha256>(&block.header.validators_hash.encode_vec()).to_vec();

>>>>>>> dfe91d72
        let validators_hash_bits = to_bits(validators_leaf_hash);

        let mut pw = PartialWitness::new();
        let config = CircuitConfig::standard_recursion_config();
        let mut builder = CircuitBuilder::<F, D>::new(config);

        let mut validators_hash_bits_target = [builder._false(); PROTOBUF_HASH_SIZE_BITS];
        for i in 0..encoded_validators_hash_bits.len() {
            if encoded_validators_hash_bits[i] {
                validators_hash_bits_target[i] = builder._true();
            }
        }

        let result = builder.hash_header_leaf(&validators_hash_bits_target);

        for i in 0..HASH_SIZE_BITS {
            if validators_hash_bits[i] {
                pw.set_target(result[i].target, F::ONE);
            } else {
                pw.set_target(result[i].target, F::ZERO);
            }
        }

        let data = builder.build::<C>();
        let proof = data.prove(pw).unwrap();

        println!("Created proof");

        data.verify(proof).unwrap();

        println!("Verified proof");
    }

    #[test]
    fn test_get_root_from_merkle_proof() {
        // Generate test cases from Celestia block:
        let block = tendermint::Block::from(
            serde_json::from_str::<tendermint::block::Block>(include_str!(
<<<<<<< HEAD
                "./scripts/celestia_block.json"
=======
                "./fixtures/signed_celestia_block.json"
>>>>>>> dfe91d72
            ))
            .unwrap(),
        );

        let header_hash = block.header.hash().to_string();
        let header_bits = to_bits(hex::decode(header_hash.to_lowercase()).unwrap());

        let mut pw = PartialWitness::new();
        let config = CircuitConfig::standard_recursion_config();
        let mut builder = CircuitBuilder::<F, D>::new(config);

        let (root_hash, proofs) = generate_proofs_from_header(&block.header);

        println!("root_hash: {:?}", String::from_utf8(hex::encode(root_hash)));

        // Can test with leaf_index 6, 7 or 8 (data_hash, validators_hash, next_validators_hash)
        let leaf_index = 8;

        // Note: Make sure to encode_vec()
        // let leaf = block.header.data_hash.expect("data hash present").encode_vec();
        // let leaf = block.header.validators_hash.encode_vec();
        let leaf = block.header.next_validators_hash.encode_vec();

        println!(
            "encoded leaf: {:?}",
            String::from_utf8(hex::encode(leaf.clone()))
        );
        let leaf_bits = to_bits(leaf);

        let mut path_indices = vec![];

        let mut current_total = proofs[leaf_index].total as usize;
        let mut current_index = leaf_index as usize;
        while current_total >= 1 {
            path_indices.push(builder.constant_bool(current_index % 2 == 1));
            current_total = current_total / 2;
            current_index = current_index / 2;
        }

        let mut leaf_target = [builder._false(); PROTOBUF_HASH_SIZE_BITS];
        for i in 0..PROTOBUF_HASH_SIZE_BITS {
            leaf_target[i] = if leaf_bits[i] {
                builder._true()
            } else {
                builder._false()
            };
        }

        let mut aunts_target =
            vec![[builder._false(); HASH_SIZE_BITS]; proofs[leaf_index].aunts.len()];
        for i in 0..proofs[leaf_index].aunts.len() {
<<<<<<< HEAD
            // Reverse the order of the aunts.
            let bool_vector = to_bits(proofs[leaf_index].aunts[i].to_vec());
            // println!("bool_vector: {:?}", bool_vector);
=======
            let bool_vector = to_bits(proofs[leaf_index].aunts[i].to_vec());

>>>>>>> dfe91d72
            for j in 0..HASH_SIZE_BITS {
                aunts_target[i][j] = if bool_vector[j] {
                    builder._true()
                } else {
                    builder._false()
                };
            }
        }

        let result = builder.get_root_from_merkle_proof(aunts_target, path_indices, leaf_target);

        for i in 0..HASH_SIZE_BITS {
            if header_bits[i] {
                pw.set_target(result[i].target, F::ONE);
            } else {
                pw.set_target(result[i].target, F::ZERO);
            }
        }

        let data = builder.build::<C>();
        let proof = data.prove(pw).unwrap();

        println!("Created proof");

        data.verify(proof).unwrap();

        println!("Verified proof");
    }

    #[test]
    fn test_get_leaf_hash() {
        let mut pw = PartialWitness::new();
        let config = CircuitConfig::standard_recursion_config();
        let mut builder = CircuitBuilder::<F, D>::new(config);

        // Computed the leaf hashes corresponding to the first validator bytes. SHA256(0x00 || validatorBytes)
        let expected_digest = "84f633a570a987326947aafd434ae37f151e98d5e6d429137a4cc378d4a7988e";
        let digest_bits = to_bits(hex::decode(expected_digest).unwrap());

        let validators: Vec<&str> = vec![
            "de6ad0941095ada2a7996e6a888581928203b8b69e07ee254d289f5b9c9caea193c2ab01902d",
            "92fbe0c52937d80c5ea643c7832620b84bfdf154ec7129b8b471a63a763f2fe955af1ac65fd3",
            "e902f88b2371ff6243bf4b0ebe8f46205e00749dd4dad07b2ea34350a1f9ceedb7620ab913c2",
        ];

        let (validators_target, validator_byte_length, _) =
            generate_inputs(&mut builder, &validators);

        let result = builder.hash_validator_leaf(&validators_target[0], &validator_byte_length[0]);

        // Set the target bits to the expected digest bits.
        for i in 0..HASH_SIZE_BITS {
            if digest_bits[i] {
                pw.set_target(result[i].target, F::ONE);
            } else {
                pw.set_target(result[i].target, F::ZERO);
            }
        }

        let data = builder.build::<C>();
        let proof = data.prove(pw).unwrap();

        data.verify(proof).unwrap();

        println!("Verified proof");
    }

    #[test]
    fn test_hash_validator_leaves() {
        let mut pw = PartialWitness::new();
        let config = CircuitConfig::standard_recursion_config();
        let mut builder = CircuitBuilder::<F, D>::new(config);

        let validators: Vec<&str> = vec!["6694200ba0e084f7184255abedc39af04463a4ff11e0e0c1326b1b82ea1de50c6b35cf6efa8f7ed3", "739d312e54353379a852b43de497ca4ec52bb49f59b7294a4d6cf19dd648e16cb530b7a7a1e35875d4ab4d90", "4277f2f871f3e041bcd4643c0cf18e5a931c2bfe121ce8983329a289a2b0d2161745a2ddf99bade9a1"];

        let validators_bytes: Vec<Vec<u8>> = validators
            .iter()
            .map(|x| hex::decode(x).unwrap())
            .collect::<Vec<_>>();

        let expected_digests_bytes = hash_all_leaves::<Sha256>(&validators_bytes);

        // Convert the expected hashes to hex strings.
        let expected_digests: Vec<String> = expected_digests_bytes
            .iter()
            .map(|x| String::from_utf8(hex::encode(x)).expect("Invalid UTF-8"))
            .collect::<Vec<_>>();

        // Convert the expected hashes bytes to bits.
        let digests_bits: Vec<Vec<bool>> = expected_digests
            .iter()
            .map(|x| to_bits(hex::decode(x).unwrap()))
            .collect();

        let (validators_target, validator_byte_length, _) =
            generate_inputs(&mut builder, &validators);

        let result = builder.hash_validator_leaves(&validators_target, &validator_byte_length);
        println!("Got all leaf hashes: {}", result.len());
        for i in 0..validators.len() {
            for j in 0..HASH_SIZE_BITS {
                if digests_bits[i][j] {
                    pw.set_target(result[i][j].target, F::ONE);
                } else {
                    pw.set_target(result[i][j].target, F::ZERO);
                }
            }
        }

        let data = builder.build::<C>();
        let proof = data.prove(pw).unwrap();

        data.verify(proof).unwrap();

        println!("Verified proof");
    }

    #[test]
    fn test_generate_val_hash_normal() {
        let mut pw = PartialWitness::new();
        let config = CircuitConfig::standard_recursion_config();
        let mut builder = CircuitBuilder::<F, D>::new(config);

        // Generated array with byte arrays with variable length [38, 46] bytes (to mimic validator bytes), and computed the validator hash corresponding to a merkle tree of depth 2 formed by these validator bytes.
        let validators: Vec<&str> = vec!["6694200ba0e084f7184255abedc39af04463a4ff11e0e0c1326b1b82ea1de50c6b35cf6efa8f7ed3", "739d312e54353379a852b43de497ca4ec52bb49f59b7294a4d6cf19dd648e16cb530b7a7a1e35875d4ab4d90", "4277f2f871f3e041bcd4643c0cf18e5a931c2bfe121ce8983329a289a2b0d2161745a2ddf99bade9a1"];

        let (validators_target, validator_byte_length, validator_enabled) =
            generate_inputs(&mut builder, &validators);

        let expected_digest = "d3430135bc6ed16a421ef1b8ec45d4d8b3e335e479f2bc3b074e9f1ed1d8f67e";
        let digest_bits = to_bits(hex::decode(expected_digest).unwrap());

        println!(
            "Expected Val Hash Encoding (Bytes): {:?}",
            hex::decode(expected_digest).unwrap()
        );

        let result = builder.hash_validator_set(
            &validators_target,
            &validator_byte_length,
            &validator_enabled,
        );

        for i in 0..HASH_SIZE_BITS {
            if digest_bits[i] {
                pw.set_target(result[i].target, F::ONE);
            } else {
                pw.set_target(result[i].target, F::ZERO);
            }
        }

        let data = builder.build::<C>();
        let proof = data.prove(pw).unwrap();

        println!("Created proof");

        data.verify(proof).unwrap();

        println!("Verified proof");
    }

    #[test]
    fn test_generate_val_hash_small() {
        // Generate the val hash for a small number of validators (would fit in a tree of less than max depth)
        let mut pw = PartialWitness::new();
        let config = CircuitConfig::standard_recursion_config();
        let mut builder = CircuitBuilder::<F, D>::new(config);

        // Generated array with byte arrays with variable length [38, 46] bytes (to mimic validator bytes), and computed the validator hash corresponding to a merkle tree of depth 2 formed by these validator bytes.
        let validators: Vec<&str> = vec!["364db94241a02b701d0dc85ac016fab2366fba326178e6f11d8294931969072b7441fd6b0ff5129d6867", "6fa0cef8f328eb8e2aef2084599662b1ee0595d842058966166029e96bd263e5367185f19af67b099645ec08aa"];

        let (validators_target, validator_byte_length, validator_enabled) =
            generate_inputs(&mut builder, &validators);

        let expected_digest = "be110ff9abb6bdeaebf48ac8e179a76fda1f6eaef0150ca6159587f489722204";
        let digest_bits = to_bits(hex::decode(expected_digest).unwrap());

        println!(
            "Expected Val Hash Encoding (Bytes): {:?}",
            hex::decode(expected_digest).unwrap()
        );

        let result = builder.hash_validator_set(
            &validators_target,
            &validator_byte_length,
            &validator_enabled,
        );

        for i in 0..HASH_SIZE_BITS {
            if digest_bits[i] {
                pw.set_target(result[i].target, F::ONE);
            } else {
                pw.set_target(result[i].target, F::ZERO);
            }
        }

        let data = builder.build::<C>();
        let proof = data.prove(pw).unwrap();

        println!("Created proof");

        data.verify(proof).unwrap();

        println!("Verified proof");
    }

    #[test]
    fn test_accumulate_voting_power() {
        let test_cases = [
            // voting power, enabled, pass
            (vec![10i64, 10i64, 10i64, 10i64], [1, 1, 1, 0], true),
            (vec![10i64, 10i64, 10i64, 10i64], [1, 1, 1, 1], true),
            (
                vec![4294967296000i64, 4294967296i64, 10i64, 10i64],
                [1, 0, 0, 0],
                true,
            ),
            (
                vec![4294967296000i64, 4294967296000i64, 4294967296000i64, 0i64],
                [1, 1, 0, 0],
                true,
            ),
        ];

        // These test cases should pass
        for test_case in test_cases {
            let mut pw = PartialWitness::new();
            let config = CircuitConfig::standard_recursion_config();
            let mut builder = CircuitBuilder::<F, D>::new(config);

            let mut all_validators = vec![];
            let mut validators_enabled = vec![];
            let mut total_vp = 0;
            for i in 0..test_case.0.len() {
                let voting_power = test_case.0[i];
                total_vp += voting_power;
                let voting_power_lower = voting_power & ((1 << 32) - 1);
                let voting_power_upper = voting_power >> 32;

                let voting_power_lower_target = U32Target(
                    builder.constant(F::from_canonical_usize(voting_power_lower as usize)),
                );
                let voting_power_upper_target = U32Target(
                    builder.constant(F::from_canonical_usize(voting_power_upper as usize)),
                );
                let voting_power_target =
                    I64Target([voting_power_lower_target, voting_power_upper_target]);

                all_validators.push(voting_power_target);
                validators_enabled.push(builder.constant_u32(test_case.1[i]));
            }

            let total_vp_lower = total_vp & ((1 << 32) - 1);
            let total_vp_upper = total_vp >> 32;

            println!("Lower total vp: {:?}", total_vp_lower);
            println!("Upper total vp: {:?}", total_vp_upper);

            let total_vp_lower_target =
                U32Target(builder.constant(F::from_canonical_usize(total_vp_lower as usize)));
            let total_vp_upper_target =
                U32Target(builder.constant(F::from_canonical_usize(total_vp_upper as usize)));
            let total_vp_target = I64Target([total_vp_lower_target, total_vp_upper_target]);

            let two_u32 = builder.constant_u32(2);
            let three_u32 = builder.constant_u32(3);

            let result = builder.check_voting_power(
                &all_validators,
                &validators_enabled,
                &total_vp_target,
                two_u32,
                three_u32,
            );

            pw.set_bool_target(result, test_case.2);

            let data = builder.build::<C>();
            let proof = data.prove(pw).unwrap();

            println!("Created proof");

            data.verify(proof).unwrap();

            println!("Verified proof");
        }
    }

    #[test]
    fn test_verify_hash_in_message() {
        // This is a test case generated from block 144094 of Celestia's Mocha testnet
        // Block Hash: 8909e1b73b7d987e95a7541d96ed484c17a4b0411e98ee4b7c890ad21302ff8c (needs to be lower case)
        // Signed Message (from the last validator): 6b080211de3202000000000022480a208909e1b73b7d987e95a7541d96ed484c17a4b0411e98ee4b7c890ad21302ff8c12240801122061263df4855e55fcab7aab0a53ee32cf4f29a1101b56de4a9d249d44e4cf96282a0b089dce84a60610ebb7a81932076d6f6368612d33
        // No round exists in present the message that was signed above

        let header_hash = "8909e1b73b7d987e95a7541d96ed484c17a4b0411e98ee4b7c890ad21302ff8c";
        let header_bits = to_bits(hex::decode(header_hash).unwrap());

        let signed_message = "6b080211de3202000000000022480a208909e1b73b7d987e95a7541d96ed484c17a4b0411e98ee4b7c890ad21302ff8c12240801122061263df4855e55fcab7aab0a53ee32cf4f29a1101b56de4a9d249d44e4cf96282a0b089dce84a60610ebb7a81932076d6f6368612d33";
        let signed_message_bits = to_bits(hex::decode(signed_message).unwrap());

        let mut pw = PartialWitness::new();
        let config = CircuitConfig::standard_recursion_config();
        let mut builder = CircuitBuilder::<F, D>::new(config);

        let zero = builder._false();

        let mut signed_message_target = [builder._false(); VALIDATOR_MESSAGE_BYTES_LENGTH_MAX * 8];
        for i in 0..signed_message_bits.len() {
            signed_message_target[i] = builder.constant_bool(signed_message_bits[i]);
        }

        let mut header_hash_target = [builder._false(); HASH_SIZE_BITS];
        for i in 0..header_bits.len() {
            header_hash_target[i] = builder.constant_bool(header_bits[i]);
        }

        let result =
            builder.verify_hash_in_message(signed_message_target, header_hash_target, zero);

        for i in 0..HASH_SIZE_BITS {
            if header_bits[i] {
                pw.set_target(result[i].target, F::ONE);
            } else {
                pw.set_target(result[i].target, F::ZERO);
            }
        }

        let data = builder.build::<C>();
        let proof = data.prove(pw).unwrap();

        println!("Created proof");

        data.verify(proof).unwrap();

        println!("Verified proof");
    }

    #[test]
    fn test_marshal_int64_varint() {
        // These are test cases generated from `celestia-core`.
        //
        // allZerosPubkey := make(ed25519.PubKey, ed25519.PubKeySize)
        // votingPower := int64(9999999999999)
        // validator := NewValidator(allZerosPubkey, votingPower)
        // fmt.Println(validator.Bytes()[37:])
        //
        // The tuples hold the form: (voting_power_i64, voting_power_varint_bytes).
        let test_cases = [
            (1i64, vec![1u8]),
            (1234567890i64, vec![210, 133, 216, 204, 4]),
            (38957235239i64, vec![167, 248, 160, 144, 145, 1]),
            (9999999999999i64, vec![255, 191, 202, 243, 132, 163, 2]),
            (
                724325643436111i64,
                vec![207, 128, 183, 165, 211, 216, 164, 1],
            ),
            (
                9223372036854775807i64,
                vec![255, 255, 255, 255, 255, 255, 255, 255, 127],
            ),
        ];

        for test_case in test_cases {
            let pw = PartialWitness::new();
            let config = CircuitConfig::standard_recursion_config();
            let mut builder = CircuitBuilder::<F, D>::new(config);

            // TODO: Need to add check in marshal that this is not negative
            let voting_power_i64 = test_case.0;
            let voting_power_lower = voting_power_i64 & ((1 << 32) - 1);
            let voting_power_upper = voting_power_i64 >> 32;

            let voting_power_lower_target =
                U32Target(builder.constant(F::from_canonical_usize(voting_power_lower as usize)));
            let voting_power_upper_target =
                U32Target(builder.constant(F::from_canonical_usize(voting_power_upper as usize)));
            let voting_power_target =
                I64Target([voting_power_lower_target, voting_power_upper_target]);
            let result = builder.marshal_int64_varint(voting_power_target);

            for i in 0..result.len() {
                builder.register_public_input(result[i].target);
            }

            let data = builder.build::<C>();
            let proof = data.prove(pw).unwrap();

            let marshalled_bytes = f_bits_to_bytes(&proof.public_inputs);
            let expected_bytes = test_case.1;

            println!("Voting Power: {:?}", test_case.0);
            println!("Expected Varint Encoding (Bytes): {:?}", expected_bytes);
            println!("Produced Varint Encoding (Bytes): {:?}", marshalled_bytes);

            for i in 0..marshalled_bytes.len() {
                if i >= expected_bytes.len() {
                    assert_eq!(marshalled_bytes[i], 0);
                    continue;
                }
                assert_eq!(marshalled_bytes[i], expected_bytes[i]);
            }
        }
    }

    #[test]
    fn test_marshal_tendermint_validator() {
        // This is a test cases generated from `celestia-core`.
        //
        // allZerosPubkey := make(ed25519.PubKey, ed25519.PubKeySize)
        // minimumVotingPower := int64(724325643436111)
        // minValidator := NewValidator(allZerosPubkey, minimumVotingPower)
        // fmt.Println(minValidator.Bytes())
        //
        // The tuples hold the form: (voting_power_i64, voting_power_varint_bytes).
        let voting_power_i64 = 724325643436111i64;
        let pubkey_bits = [false; 256];
        let expected_marshal = [
            10u8, 34, 10, 32, 0, 0, 0, 0, 0, 0, 0, 0, 0, 0, 0, 0, 0, 0, 0, 0, 0, 0, 0, 0, 0, 0, 0,
            0, 0, 0, 0, 0, 0, 0, 0, 0, 16, 207, 128, 183, 165, 211, 216, 164, 1,
        ];

        let pw = PartialWitness::new();
        let config = CircuitConfig::standard_recursion_config();
        let mut builder = CircuitBuilder::<F, D>::new(config);

        let voting_power_lower = voting_power_i64 & ((1 << 32) - 1);
        let voting_power_upper = voting_power_i64 >> 32;

        let voting_power_lower_target =
            U32Target(builder.constant(F::from_canonical_usize(voting_power_lower as usize)));
        let voting_power_upper_target =
            U32Target(builder.constant(F::from_canonical_usize(voting_power_upper as usize)));
        let voting_power_target = I64Target([voting_power_lower_target, voting_power_upper_target]);

        let mut pubkey = [builder._false(); 256];
        for i in 0..256 {
            pubkey[i] = if pubkey_bits[i] {
                builder._true()
            } else {
                builder._false()
            };
        }
        let pubkey = Ed25519PubkeyTarget(pubkey);
        let result = builder.marshal_tendermint_validator(pubkey, voting_power_target);

        for i in 0..result.len() {
            builder.register_public_input(result[i].target);
        }

        let data = builder.build::<C>();
        let proof = data.prove(pw).unwrap();

        let marshalled_bytes = f_bits_to_bytes(&proof.public_inputs);
        let expected_bytes = expected_marshal;

        println!("Voting Power: {:?}", voting_power_i64);
        println!("Public Key: {:?}", bits_to_bytes(&pubkey_bits));
        println!("Expected Validator Encoding (Bytes): {:?}", expected_bytes);
        println!(
            "Produced Validator Encoding (Bytes): {:?}",
            marshalled_bytes
        );

        for i in 0..marshalled_bytes.len() {
            if i >= expected_bytes.len() {
                assert_eq!(marshalled_bytes[i], 0);
                continue;
            }
            assert_eq!(marshalled_bytes[i], expected_bytes[i]);
        }
    }
}<|MERGE_RESOLUTION|>--- conflicted
+++ resolved
@@ -871,28 +871,16 @@
     fn test_hash_header_leaf() {
         let block = tendermint::Block::from(
             serde_json::from_str::<tendermint::block::Block>(include_str!(
-<<<<<<< HEAD
-                "./scripts/celestia_block.json"
-=======
-                "./fixtures/signed_celestia_block.json"
->>>>>>> dfe91d72
+                "./fixtures/celestia_block.json"
             ))
             .unwrap(),
         );
 
         let encoded_validators_hash_bits = to_bits(block.header.validators_hash.encode_vec());
-<<<<<<< HEAD
-        // WARNING!!! Make sure to encode_vec()
-        let validators_leaf_hash =
-            leaf_hash::<Sha256>(&block.header.validators_hash.encode_vec()).to_vec();
-
-        // println!("validators_hash: {:?}", validators_hash.len());
-=======
         // Note: Make sure to encode_vec()
         let validators_leaf_hash =
             leaf_hash::<Sha256>(&block.header.validators_hash.encode_vec()).to_vec();
 
->>>>>>> dfe91d72
         let validators_hash_bits = to_bits(validators_leaf_hash);
 
         let mut pw = PartialWitness::new();
@@ -931,11 +919,7 @@
         // Generate test cases from Celestia block:
         let block = tendermint::Block::from(
             serde_json::from_str::<tendermint::block::Block>(include_str!(
-<<<<<<< HEAD
-                "./scripts/celestia_block.json"
-=======
-                "./fixtures/signed_celestia_block.json"
->>>>>>> dfe91d72
+                "./fixtures/celestia_block.json"
             ))
             .unwrap(),
         );
@@ -987,14 +971,8 @@
         let mut aunts_target =
             vec![[builder._false(); HASH_SIZE_BITS]; proofs[leaf_index].aunts.len()];
         for i in 0..proofs[leaf_index].aunts.len() {
-<<<<<<< HEAD
-            // Reverse the order of the aunts.
             let bool_vector = to_bits(proofs[leaf_index].aunts[i].to_vec());
-            // println!("bool_vector: {:?}", bool_vector);
-=======
-            let bool_vector = to_bits(proofs[leaf_index].aunts[i].to_vec());
-
->>>>>>> dfe91d72
+
             for j in 0..HASH_SIZE_BITS {
                 aunts_target[i][j] = if bool_vector[j] {
                     builder._true()
