--- conflicted
+++ resolved
@@ -9,16 +9,10 @@
 use curta::plonky2::field::CubicParameters;
 use plonky2::field::extension::Extendable;
 use plonky2::iop::target::BoolTarget;
-<<<<<<< HEAD
-=======
-use plonky2::plonk::config::AlgebraicHasher;
-use plonky2::plonk::config::GenericConfig;
->>>>>>> f93e3792
 use plonky2::{hash::hash_types::RichField, plonk::circuit_builder::CircuitBuilder};
 use plonky2x::ecc::ed25519::curve::curve_types::Curve;
 use plonky2x::ecc::ed25519::curve::ed25519::Ed25519;
 use plonky2x::ecc::ed25519::gadgets::curve::{AffinePointTarget, CircuitBuilderCurve};
-<<<<<<< HEAD
 use plonky2x::hash::sha::sha256::sha256;
 use plonky2x::num::u32::gadgets::arithmetic_u32::{CircuitBuilderU32, U32Target};
 
@@ -32,126 +26,6 @@
 pub trait TendermintMarshaller<F: RichField + Extendable<D>, const D: usize> {
     type Curve: Curve;
 
-=======
-use plonky2x::ecc::ed25519::gadgets::eddsa::{
-    verify_signatures_circuit, EDDSAPublicKeyTarget, EDDSASignatureTarget,
-};
-use plonky2x::hash::sha::sha256::sha256;
-use plonky2x::num::nonnative::nonnative::CircuitBuilderNonNative;
-use plonky2x::num::u32::gadgets::arithmetic_u32::{CircuitBuilderU32, U32Target};
-
-use tendermint::merkle::HASH_SIZE;
-
-/// The number of bytes in a SHA256 hash.
-pub const HASH_SIZE_BITS: usize = HASH_SIZE * 8;
-
-/// The number of bytes in a protobuf-encoded SHA256 hash.
-pub const PROTOBUF_HASH_SIZE_BITS: usize = HASH_SIZE_BITS + 8 * 2;
-
-// Depth of the proofs against the header.
-pub const HEADER_PROOF_DEPTH: usize = 4;
-
-/// The maximum length of a protobuf-encoded Tendermint validator in bytes.
-const VALIDATOR_BYTE_LENGTH_MAX: usize = 46;
-
-/// The maximum length of a protobuf-encoded Tendermint validator in bits.
-const VALIDATOR_BIT_LENGTH_MAX: usize = VALIDATOR_BYTE_LENGTH_MAX * 8;
-
-/// The minimum length of a protobuf-encoded Tendermint validator in bytes.
-const VALIDATOR_BYTE_LENGTH_MIN: usize = 38;
-
-/// The minimum length of a protobuf-encoded Tendermint validator in bits.
-const _VALIDATOR_BIT_LENGTH_MIN: usize = VALIDATOR_BYTE_LENGTH_MIN * 8;
-
-/// The number of possible byte lengths of a protobuf-encoded Tendermint validator.
-const NUM_POSSIBLE_VALIDATOR_BYTE_LENGTHS: usize =
-    VALIDATOR_BYTE_LENGTH_MAX - VALIDATOR_BYTE_LENGTH_MIN + 1;
-
-// The number of bytes in a Tendermint validator's public key.
-const _PUBKEY_BYTES_LEN: usize = 32;
-
-// The maximum number of bytes in a Tendermint validator's voting power.
-// https://docs.tendermint.com/v0.34/tendermint-core/using-tendermint.html#tendermint-networks
-const VOTING_POWER_BYTES_LENGTH_MAX: usize = 9;
-
-// The maximum number of bits in a Tendermint validator's voting power.
-const VOTING_POWER_BITS_LENGTH_MAX: usize = VOTING_POWER_BYTES_LENGTH_MAX * 8;
-
-// The maximum number of validators in a Tendermint validator set.
-pub const VALIDATOR_SET_SIZE_MAX: usize = 4;
-
-// The maximum number of bytes in a validator message (CanonicalVote toSignBytes).
-// const VALIDATOR_MESSAGE_BYTES_LENGTH_MAX: usize = 124;
-const VALIDATOR_MESSAGE_BYTES_LENGTH_MAX: usize = 109;
-
-/// A protobuf-encoded tendermint hash as a 34 byte target.
-#[derive(Debug, Clone, Copy)]
-pub struct EncTendermintHashTarget(pub [BoolTarget; PROTOBUF_HASH_SIZE_BITS]);
-
-/// The Tendermint hash as a 32 byte target.
-#[derive(Debug, Clone, Copy)]
-pub struct TendermintHashTarget(pub [BoolTarget; HASH_SIZE_BITS]);
-
-/// The marshalled validator bits as a target.
-#[derive(Debug, Clone, Copy)]
-pub struct MarshalledValidatorTarget(pub [BoolTarget; VALIDATOR_BIT_LENGTH_MAX]);
-
-/// The voting power as a list of 2 u32 targets.
-#[derive(Debug, Clone, Copy)]
-pub struct I64Target(pub [U32Target; 2]);
-
-/// The message signed by the validator as a target.
-#[derive(Debug, Clone, Copy)]
-pub struct ValidatorMessageTarget(pub [BoolTarget; VALIDATOR_MESSAGE_BYTES_LENGTH_MAX * 8]);
-
-/// The bytes, public key, and voting power targets inside of a Tendermint validator.
-#[derive(Debug, Clone)]
-pub struct TendermintValidator<C: Curve> {
-    pub pubkey: EDDSAPublicKeyTarget<C>,
-    pub voting_power: I64Target,
-}
-
-#[derive(Debug, Clone)]
-pub struct ValidatorTarget<C: Curve> {
-    pubkey: EDDSAPublicKeyTarget<C>,
-    signature: EDDSASignatureTarget<C>,
-    message: ValidatorMessageTarget,
-    message_byte_length: U32Target,
-    voting_power: I64Target,
-    validator_byte_length: U32Target,
-    enabled: BoolTarget,
-    signed: BoolTarget,
-}
-
-/// The protobuf-encoded leaf (a hash), and it's corresponding proof and path indices against the header.
-#[derive(Debug, Clone)]
-pub struct InclusionProofTarget {
-    enc_leaf: EncTendermintHashTarget,
-    // Path and proof should have a fixed length of HEADER_PROOF_DEPTH.
-    path: Vec<BoolTarget>,
-    proof: Vec<TendermintHashTarget>,
-}
-
-#[derive(Debug, Clone)]
-pub struct CelestiaBlockProofTarget<C: Curve> {
-    validators: Vec<ValidatorTarget<C>>,
-    header: TendermintHashTarget,
-    data_hash_proof: InclusionProofTarget,
-    validator_hash_proof: InclusionProofTarget,
-    next_validators_hash_proof: InclusionProofTarget,
-    round_present: BoolTarget,
-}
-
-pub trait TendermintMarshaller<F: RichField + Extendable<D>, const D: usize> {
-    type Curve: Curve;
-
-    // Extract a hash from a protobuf-encoded hash.
-    fn extract_hash_from_protobuf(
-        &mut self,
-        hash: &EncTendermintHashTarget,
-    ) -> TendermintHashTarget;
-
->>>>>>> f93e3792
     /// Serializes an int64 as a protobuf varint.
     fn marshal_int64_varint(
         &mut self,
@@ -164,18 +38,6 @@
         pubkey: &AffinePointTarget<Self::Curve>,
         voting_power: &I64Target,
     ) -> MarshalledValidatorTarget;
-<<<<<<< HEAD
-=======
-
-    /// Extract the header hash from the signed message from a validator.
-    fn verify_hash_in_message(
-        &mut self,
-        message: &ValidatorMessageTarget,
-        header_hash: &TendermintHashTarget,
-        // Should be the same for all validators
-        round_present_in_message: &BoolTarget,
-    ) -> TendermintHashTarget;
->>>>>>> f93e3792
 
     /// Verify a merkle proof against the specified root hash.
     /// Note: This function will only work for leaves with a length of 34 bytes (protobuf-encoded SHA256 hash)
@@ -229,74 +91,6 @@
         validator_byte_length: &Vec<U32Target>,
         validator_enabled: &Vec<BoolTarget>,
     ) -> TendermintHashTarget;
-<<<<<<< HEAD
-=======
-
-    fn mul_i64_by_u32(&mut self, a: &I64Target, b: U32Target) -> I64Target;
-
-    // Returns a >= b
-    fn is_i64_gte(&mut self, a: &I64Target, b: &I64Target) -> BoolTarget;
-
-    // Gets the total voting power by summing the voting power of all validators.
-    fn get_total_voting_power(&mut self, validator_voting_power: &Vec<I64Target>) -> I64Target;
-
-    // Checks if accumulated voting power * m > total voting power * n (threshold is n/m)
-    fn voting_power_greater_than_threshold(
-        &mut self,
-        accumulated_power: &I64Target,
-        total_voting_power: &I64Target,
-        threshold_numerator: &U32Target,
-        threshold_denominator: &U32Target,
-    ) -> BoolTarget;
-
-    /// Accumulate voting power from the enabled validators & check that the voting power is greater than 2/3 of the total voting power.
-    fn check_voting_power(
-        &mut self,
-        validator_voting_power: &Vec<I64Target>,
-        validator_enabled: &Vec<U32Target>,
-        total_voting_power: &I64Target,
-        threshold_numerator: &U32Target,
-        threshold_denominator: &U32Target,
-    ) -> BoolTarget;
-
-    /// Verifies the signatures of the validators in the validator set.
-    fn verify_signatures<
-        E: CubicParameters<F>,
-        C: GenericConfig<D, F = F, FE = F::Extension> + 'static,
-    >(
-        &mut self,
-        // This message should be range-checked before being passed in.
-        messages: Vec<Vec<BoolTarget>>,
-        eddsa_sig_targets: Vec<&EDDSASignatureTarget<Self::Curve>>,
-        eddsa_pubkey_targets: Vec<&EDDSAPublicKeyTarget<Self::Curve>>,
-    ) where
-        <C as GenericConfig<D>>::Hasher: AlgebraicHasher<F>;
-
-    /// Verifies a single signature of a Tendermint validator.
-    fn verify_signature<
-        E: CubicParameters<F>,
-        C: GenericConfig<D, F = F, FE = F::Extension> + 'static,
-    >(
-        &mut self,
-        // This message should be range-checked before being passed in.
-        message: Vec<BoolTarget>,
-        eddsa_sig_target: &EDDSASignatureTarget<Self::Curve>,
-        eddsa_pubkey_target: &EDDSAPublicKeyTarget<Self::Curve>,
-    ) where
-        <C as GenericConfig<D>>::Hasher: AlgebraicHasher<F>;
-
-    /// Verifies a Tendermint consensus block.
-    fn step<E: CubicParameters<F>, C: GenericConfig<D, F = F, FE = F::Extension> + 'static>(
-        &mut self,
-        validators: &Vec<ValidatorTarget<Self::Curve>>,
-        header: &TendermintHashTarget,
-        data_hash_proof: &InclusionProofTarget,
-        validator_hash_proof: &InclusionProofTarget,
-        next_validators_hash_proof: &InclusionProofTarget,
-        round_present: &BoolTarget,
-    ) where
-        <C as GenericConfig<D>>::Hasher: AlgebraicHasher<F>;
->>>>>>> f93e3792
 }
 
 impl<F: RichField + Extendable<D>, const D: usize> TendermintMarshaller<F, D>
@@ -304,21 +98,6 @@
 {
     type Curve = Ed25519;
 
-<<<<<<< HEAD
-=======
-    fn extract_hash_from_protobuf(
-        &mut self,
-        hash: &EncTendermintHashTarget,
-    ) -> TendermintHashTarget {
-        let mut result = [self._false(); HASH_SIZE_BITS];
-        // Skip first 2 bytes
-        for i in 0..HASH_SIZE_BITS {
-            result[i] = hash.0[i + (8 * 2)];
-        }
-        TendermintHashTarget(result)
-    }
-
->>>>>>> f93e3792
     fn get_root_from_merkle_proof(
         &mut self,
         aunts: &Vec<TendermintHashTarget>,
@@ -374,52 +153,6 @@
             return_hash[k] = hash[k];
         }
         TendermintHashTarget(return_hash)
-<<<<<<< HEAD
-=======
-    }
-
-    fn verify_hash_in_message(
-        &mut self,
-        message: &ValidatorMessageTarget,
-        header_hash: &TendermintHashTarget,
-        // Should be the same for all validators
-        round_present_in_message: &BoolTarget,
-    ) -> TendermintHashTarget {
-        // Logic:
-        //      Verify that header_hash is equal to the hash in the message at the correct index.
-        //      If the round is missing, then the hash starts at index 16.
-        //      If the round is present, then the hash starts at index 25.
-
-        let missing_round_start_idx = 16;
-
-        let including_round_start_idx = 25;
-
-        let one = self.one();
-
-        let mut vec_round_missing = [self._false(); HASH_SIZE_BITS];
-
-        let mut vec_round_present = [self._false(); HASH_SIZE_BITS];
-
-        for i in 0..HASH_SIZE_BITS {
-            vec_round_missing[i] = message.0[(missing_round_start_idx) * 8 + i];
-            vec_round_present[i] = message.0[(including_round_start_idx) * 8 + i];
-            let round_missing_eq =
-                self.is_equal(header_hash.0[i].target, vec_round_missing[i].target);
-            let round_present_eq =
-                self.is_equal(header_hash.0[i].target, vec_round_present[i].target);
-
-            // Pick the correct bit based on whether the round is present or not.
-            let hash_eq = self.select(
-                *round_present_in_message,
-                round_present_eq.target,
-                round_missing_eq.target,
-            );
-
-            self.connect(hash_eq, one);
-        }
-
-        *header_hash
->>>>>>> f93e3792
     }
 
     fn marshal_int64_varint(
@@ -791,447 +524,6 @@
         // Return the root hash.
         current_validator_hashes[0]
     }
-<<<<<<< HEAD
-=======
-
-    fn mul_i64_by_u32(&mut self, a: &I64Target, b: U32Target) -> I64Target {
-        // Multiply the lower 32 bits of the accumulated voting power by b
-        let (lower_product, lower_carry) = self.mul_u32(a.0[0], b);
-
-        // Multiply the upper 32 bits of the accumulated voting power by b
-        let (upper_product, upper_carry) = self.mul_u32(a.0[1], b);
-
-        // NOTE: This will limit the maximum size of numbers to (2^64 - 1) / b
-        self.assert_zero_u32(upper_carry);
-
-        // Add the carry from the lower 32 bits of the accumulated voting power to the upper 32 bits of the accumulated voting power
-        let (upper_sum, upper_carry) = self.add_u32(upper_product, lower_carry);
-
-        // Check that we did not overflow when multiplying the upper bits
-        self.assert_zero_u32(upper_carry);
-
-        I64Target([lower_product, upper_sum])
-    }
-
-    // Returns a >= b
-    fn is_i64_gte(&mut self, a: &I64Target, b: &I64Target) -> BoolTarget {
-        // Check that the a >= b
-        // 1) a_high > b_high => TRUE
-        // 2) a_high == b_high
-        //  a) a_low >= b_low => TRUE
-        //  b) a_low < b_low => FAIL
-        // 3) a_high < b_high => FAIL
-
-        let zero_u32 = self.constant_u32(0);
-
-        let (result_high, underflow_high) = self.sub_u32(a.0[1], b.0[1], zero_u32);
-
-        let no_underflow_high = self.is_equal(underflow_high.0, zero_u32.0);
-
-        // Check if upper 32 bits are equal (a_high - b_high = 0)
-        let upper_equal = self.is_equal(result_high.0, zero_u32.0);
-
-        let upper_not_equal = self.not(upper_equal);
-
-        // Underflows if a_low < b_low
-        let (_, underflow_low) = self.sub_u32(a.0[0], b.0[0], zero_u32);
-
-        let no_underflow_low = self.is_equal(underflow_low.0, zero_u32.0);
-
-        // Case 1)
-        // If there was no underflow & a_high - b_high is not equal (i.e. positive), accumulated voting power is greater.
-        let upper_pass = self.and(upper_not_equal, no_underflow_high);
-
-        // Case 2a)
-        // If a_high = b_high & a_low >= b_low, accumulated voting power is greater.
-        let lower_pass = self.and(upper_equal, no_underflow_low);
-
-        // Note: True if accumulated voting power is >= than 2/3 of the total voting power.
-        self.or(upper_pass, lower_pass)
-    }
-
-    fn get_total_voting_power(&mut self, validator_voting_power: &Vec<I64Target>) -> I64Target {
-        // Sum up the voting power of all the validators
-
-        // Get a vector of the first element of each validator's voting power using a map and collect
-        let mut validator_voting_power_first = Vec::new();
-        for i in 0..VALIDATOR_SET_SIZE_MAX {
-            validator_voting_power_first.push(validator_voting_power[i].0[0]);
-        }
-
-        let (sum_lower_low, sum_lower_high) = self.add_many_u32(&mut validator_voting_power_first);
-
-        let mut validator_voting_power_second = Vec::new();
-        for i in 0..VALIDATOR_SET_SIZE_MAX {
-            validator_voting_power_second.push(validator_voting_power[i].0[1]);
-        }
-        let (sum_upper_low, sum_upper_high) = self.add_many_u32(&mut validator_voting_power_second);
-
-        self.assert_zero_u32(sum_upper_high);
-
-        let (carry_sum_low, carry_sum_high) = self.add_u32(sum_lower_high, sum_upper_low);
-
-        self.assert_zero_u32(carry_sum_high);
-
-        I64Target([sum_lower_low, carry_sum_low])
-    }
-
-    fn voting_power_greater_than_threshold(
-        &mut self,
-        accumulated_power: &I64Target,
-        total_voting_power: &I64Target,
-        threshold_numerator: &U32Target,
-        threshold_denominator: &U32Target,
-    ) -> BoolTarget {
-        // Threshold is numerator/denominator * total_voting_power
-
-        // Compute accumulated_voting_power * m
-        let scaled_accumulated_vp = self.mul_i64_by_u32(accumulated_power, *threshold_denominator);
-
-        // Compute total_vp * n
-        let scaled_total_vp = self.mul_i64_by_u32(total_voting_power, *threshold_numerator);
-
-        self.is_i64_gte(&scaled_accumulated_vp, &scaled_total_vp)
-    }
-
-    fn check_voting_power(
-        &mut self,
-        validator_voting_power: &Vec<I64Target>,
-        validator_enabled: &Vec<U32Target>,
-        total_voting_power: &I64Target,
-        threshold_numerator: &U32Target,
-        threshold_denominator: &U32Target,
-    ) -> BoolTarget {
-        // Accumulate the voting power from the enabled validators.
-        let mut accumulated_voting_power =
-            I64Target([U32Target(self.zero()), U32Target(self.zero())]);
-        for i in 0..VALIDATOR_SET_SIZE_MAX {
-            let voting_power = validator_voting_power[i];
-            let enabled = validator_enabled[i];
-
-            // Note: Tendermint validators max voting power is 2^63 - 1. (Should below 2^32)
-            let (sum_lower_low, sum_lower_high) =
-                self.mul_add_u32(voting_power.0[0], enabled, accumulated_voting_power.0[0]);
-
-            let (carry_sum_low, carry_sum_high) = self.add_u32(sum_lower_high, voting_power.0[1]);
-
-            // This should not overflow from carrying voting_power[1] + accumulated_voting_power[0]
-            self.assert_zero_u32(carry_sum_high);
-
-            // This should not overflow
-            let (sum_upper_low, sum_upper_high) =
-                self.mul_add_u32(carry_sum_low, enabled, accumulated_voting_power.0[1]);
-
-            // Check that the upper 32 bits of the upper sum are zero.
-            self.assert_zero_u32(sum_upper_high);
-
-            accumulated_voting_power.0[0] = sum_lower_low;
-            accumulated_voting_power.0[1] = sum_upper_low;
-        }
-
-        // Note: Because the threshold is n/m, max I64 should be range checked to be < 2^63 / m
-        self.voting_power_greater_than_threshold(
-            &accumulated_voting_power,
-            total_voting_power,
-            threshold_numerator,
-            threshold_denominator,
-        )
-    }
-
-    /// Verifies the signatures of the validators in the validator set.
-    fn verify_signatures<
-        E: CubicParameters<F>,
-        C: GenericConfig<D, F = F, FE = F::Extension> + 'static,
-    >(
-        &mut self,
-        // This message should be range-checked before being passed in.
-        messages: Vec<Vec<BoolTarget>>,
-        eddsa_sig_targets: Vec<&EDDSASignatureTarget<Self::Curve>>,
-        eddsa_pubkey_targets: Vec<&EDDSAPublicKeyTarget<Self::Curve>>,
-    ) where
-        <C as GenericConfig<D>>::Hasher: AlgebraicHasher<F>,
-    {
-        // TODO: UPDATE message.len() to VALIDATOR_SET_SIZE_MAX
-        assert!(
-            messages.len() == eddsa_sig_targets.len()
-                && messages.len() == eddsa_pubkey_targets.len(),
-        );
-
-        // Already in bits
-        let byte_len = (messages[0].len() / 8) as u128;
-
-        let eddsa_target =
-            verify_signatures_circuit::<F, Self::Curve, E, C, D>(self, messages.len(), byte_len);
-
-        println!("Number of message targets: {:?}", eddsa_target.msgs.len());
-        println!("Message target length: {:?}", eddsa_target.msgs[0].len());
-        println!("Number of signature targets: {:?}", eddsa_target.sigs.len());
-        println!(
-            "Number of pubkey targets: {:?}",
-            eddsa_target.pub_keys.len()
-        );
-
-        for i in 0..messages.len() {
-            let message = &messages[i];
-            let eddsa_sig_target = eddsa_sig_targets[i];
-            let eddsa_pubkey_target = eddsa_pubkey_targets[i];
-            for j in 0..8 * VALIDATOR_MESSAGE_BYTES_LENGTH_MAX {
-                self.connect(eddsa_target.msgs[i][j].target, message[j].target);
-            }
-
-            self.connect_nonnative(&eddsa_target.sigs[i].s, &eddsa_sig_target.s);
-            self.connect_nonnative(&eddsa_target.sigs[i].r.x, &eddsa_sig_target.r.x);
-            self.connect_nonnative(&eddsa_target.sigs[i].r.y, &eddsa_sig_target.r.y);
-
-            self.connect_affine_point(&eddsa_target.pub_keys[i].0, &eddsa_pubkey_target.0);
-        }
-    }
-
-    /// Verifies the signatures of the validators in the validator set.
-    fn verify_signature<
-        E: CubicParameters<F>,
-        C: GenericConfig<D, F = F, FE = F::Extension> + 'static,
-    >(
-        &mut self,
-        // This should be the messaged signed by the validator that the header hash is extracted from.
-        // We should range check this outside of the circuit.
-        message: Vec<BoolTarget>,
-        eddsa_sig_target: &EDDSASignatureTarget<Self::Curve>,
-        eddsa_pubkey_target: &EDDSAPublicKeyTarget<Self::Curve>,
-    ) where
-        <C as GenericConfig<D>>::Hasher: AlgebraicHasher<F>,
-    {
-        let message_bytes_len: usize = message.len() / 8;
-        let eddsa_target = verify_signatures_circuit::<F, Self::Curve, E, C, D>(
-            self,
-            1,
-            message_bytes_len as u128,
-        );
-
-        for i in 0..message.len() {
-            self.connect(eddsa_target.msgs[0][i].target, message[i].target);
-        }
-
-        self.connect_nonnative(&eddsa_target.sigs[0].s, &eddsa_sig_target.s);
-        self.connect_nonnative(&eddsa_target.sigs[0].r.x, &eddsa_sig_target.r.x);
-        self.connect_nonnative(&eddsa_target.sigs[0].r.y, &eddsa_sig_target.r.y);
-
-        self.connect_affine_point(&eddsa_target.pub_keys[0].0, &eddsa_pubkey_target.0);
-    }
-
-    fn step<E: CubicParameters<F>, C: GenericConfig<D, F = F, FE = F::Extension> + 'static>(
-        &mut self,
-        validators: &Vec<ValidatorTarget<Self::Curve>>,
-        header: &TendermintHashTarget,
-        data_hash_proof: &InclusionProofTarget,
-        validator_hash_proof: &InclusionProofTarget,
-        next_validators_hash_proof: &InclusionProofTarget,
-        round_present: &BoolTarget,
-    ) where
-        <C as GenericConfig<D>>::Hasher: AlgebraicHasher<F>,
-    {
-        let one = self.one();
-        // Verify each of the validators marshal correctly
-        // Assumes the validators are sorted in the correct order
-        let byte_lengths: Vec<U32Target> =
-            validators.iter().map(|v| v.validator_byte_length).collect();
-        let marshalled_validators: Vec<MarshalledValidatorTarget> = validators
-            .iter()
-            .map(|v| self.marshal_tendermint_validator(&v.pubkey.0, &v.voting_power))
-            .collect();
-        let validators_enabled: Vec<BoolTarget> = validators.iter().map(|v| v.enabled).collect();
-        let validators_enabled_u32: Vec<U32Target> = validators_enabled
-            .iter()
-            .map(|v| {
-                let zero = self.zero_u32();
-                let one = self.one_u32();
-                U32Target(self.select(*v, one.0, zero.0))
-            })
-            .collect();
-
-        let validator_voting_power: Vec<I64Target> =
-            validators.iter().map(|v| v.voting_power).collect();
-
-        let messages: Vec<Vec<BoolTarget>> =
-            validators.iter().map(|v| v.message.0.to_vec()).collect();
-        let signatures: Vec<&EDDSASignatureTarget<Ed25519>> =
-            validators.iter().map(|v| &v.signature).collect();
-        let pubkeys: Vec<&EDDSAPublicKeyTarget<Ed25519>> =
-            validators.iter().map(|v| &v.pubkey).collect();
-
-        // // Compute the validators hash
-        let validators_hash_target =
-            self.hash_validator_set(&marshalled_validators, &byte_lengths, &validators_enabled);
-
-        // // Assert that computed validator hash matches expected validator hash
-        let extracted_hash = self.extract_hash_from_protobuf(&validator_hash_proof.enc_leaf);
-        for i in 0..HASH_SIZE_BITS {
-            self.connect(
-                validators_hash_target.0[i].target,
-                extracted_hash.0[i].target,
-            );
-        }
-
-        let total_voting_power = self.get_total_voting_power(&validator_voting_power);
-        let threshold_numerator = self.constant_u32(2);
-        let threshold_denominator = self.constant_u32(3);
-
-        // Assert the accumulated voting power is greater than the threshold
-        let check_voting_power_bool = self.check_voting_power(
-            &validator_voting_power,
-            &validators_enabled_u32,
-            &total_voting_power,
-            &threshold_numerator,
-            &threshold_denominator,
-        );
-        self.connect(check_voting_power_bool.target, one);
-
-        // TODO: Handle dummies
-        self.verify_signatures::<E, C>(messages, signatures, pubkeys);
-
-        // TODO: Verify that this will work with dummy signatures
-        for i in 0..VALIDATOR_SET_SIZE_MAX {
-            // Verify that the header is in the message in the correct location
-            self.verify_hash_in_message(&validators[i].message, header, round_present);
-        }
-
-        let header_from_data_root_proof = self.get_root_from_merkle_proof(
-            &data_hash_proof.proof,
-            &data_hash_proof.path,
-            &data_hash_proof.enc_leaf,
-        );
-        let header_from_validator_root_proof = self.get_root_from_merkle_proof(
-            &validator_hash_proof.proof,
-            &validator_hash_proof.path,
-            &validator_hash_proof.enc_leaf,
-        );
-        let header_from_next_validators_root_proof = self.get_root_from_merkle_proof(
-            &next_validators_hash_proof.proof,
-            &next_validators_hash_proof.path,
-            &next_validators_hash_proof.enc_leaf,
-        );
-
-        // Confirm that the header from the proof of {validator_hash, next_validators_hash, data_hash} all match the header
-        for i in 0..HASH_SIZE_BITS {
-            self.connect(header.0[i].target, header_from_data_root_proof.0[i].target);
-            self.connect(
-                header.0[i].target,
-                header_from_validator_root_proof.0[i].target,
-            );
-            self.connect(
-                header.0[i].target,
-                header_from_next_validators_root_proof.0[i].target,
-            );
-        }
-    }
-}
-
-fn create_virtual_bool_target_array<F: RichField + Extendable<D>, const D: usize>(
-    builder: &mut CircuitBuilder<F, D>,
-    size: usize,
-) -> Vec<BoolTarget> {
-    let mut result = Vec::new();
-    for _i in 0..size {
-        result.push(builder.add_virtual_bool_target_safe());
-    }
-    result
-}
-
-fn create_virtual_inclusion_proof_target<F: RichField + Extendable<D>, const D: usize>(
-    builder: &mut CircuitBuilder<F, D>,
-) -> InclusionProofTarget {
-    let mut proof = Vec::new();
-    for _i in 0..HEADER_PROOF_DEPTH {
-        proof.push(TendermintHashTarget(
-            create_virtual_bool_target_array(builder, HASH_SIZE_BITS)
-                .try_into()
-                .unwrap(),
-        ));
-    }
-    InclusionProofTarget {
-        enc_leaf: EncTendermintHashTarget(
-            create_virtual_bool_target_array(builder, PROTOBUF_HASH_SIZE_BITS)
-                .try_into()
-                .unwrap(),
-        ),
-        path: create_virtual_bool_target_array(builder, HEADER_PROOF_DEPTH),
-        proof,
-    }
-}
-
-pub fn make_step_circuit<
-    F: RichField + Extendable<D>,
-    const D: usize,
-    C: Curve,
-    Config: GenericConfig<D, F = F, FE = F::Extension> + 'static,
-    E: CubicParameters<F>,
->(
-    builder: &mut CircuitBuilder<F, D>,
-) -> CelestiaBlockProofTarget<Ed25519>
-where
-    Config::Hasher: AlgebraicHasher<F>,
-{
-    type Curve = Ed25519;
-    let mut validators = Vec::new();
-    for _i in 0..VALIDATOR_SET_SIZE_MAX {
-        let pubkey = EDDSAPublicKeyTarget(builder.add_virtual_affine_point_target());
-        let signature = EDDSASignatureTarget {
-            r: builder.add_virtual_affine_point_target(),
-            s: builder.add_virtual_nonnative_target(),
-        };
-        let message =
-            create_virtual_bool_target_array(builder, VALIDATOR_MESSAGE_BYTES_LENGTH_MAX * 8);
-        let message = ValidatorMessageTarget(message.try_into().unwrap());
-
-        let message_byte_length = builder.add_virtual_u32_target();
-
-        let voting_power = I64Target([
-            builder.add_virtual_u32_target(),
-            builder.add_virtual_u32_target(),
-        ]);
-        let validator_byte_length = builder.add_virtual_u32_target();
-        let enabled = builder.add_virtual_bool_target_safe();
-        let signed = builder.add_virtual_bool_target_safe();
-
-        validators.push(ValidatorTarget::<Curve> {
-            pubkey,
-            signature,
-            message,
-            message_byte_length,
-            voting_power,
-            validator_byte_length,
-            enabled,
-            signed,
-        })
-    }
-
-    let header = create_virtual_bool_target_array(builder, HASH_SIZE_BITS);
-    let header = TendermintHashTarget(header.try_into().unwrap());
-
-    let data_hash_proof = create_virtual_inclusion_proof_target(builder);
-    let validator_hash_proof = create_virtual_inclusion_proof_target(builder);
-    let next_validators_hash_proof = create_virtual_inclusion_proof_target(builder);
-
-    let round_present = builder.add_virtual_bool_target_safe();
-
-    builder.step::<E, Config>(
-        &validators,
-        &header,
-        &data_hash_proof,
-        &validator_hash_proof,
-        &next_validators_hash_proof,
-        &round_present,
-    );
-
-    CelestiaBlockProofTarget::<Curve> {
-        validators,
-        header,
-        data_hash_proof,
-        validator_hash_proof,
-        next_validators_hash_proof,
-        round_present,
-    }
->>>>>>> f93e3792
 }
 
 #[cfg(test)]
@@ -1250,7 +542,6 @@
             config::{GenericConfig, PoseidonGoldilocksConfig},
         },
     };
-<<<<<<< HEAD
     use subtle_encoding::hex;
 
     use plonky2x::ecc::ed25519::curve::curve_types::AffinePoint;
@@ -1258,35 +549,14 @@
     use tendermint_proto::Protobuf;
 
     use crate::utils::{VALIDATOR_BIT_LENGTH_MAX, VALIDATOR_SET_SIZE_MAX};
-=======
-    use plonky2x::ecc::ed25519::curve::eddsa::{verify_message, EDDSAPublicKey, EDDSASignature};
-    use plonky2x::ecc::ed25519::gadgets::curve::WitnessAffinePoint;
-    use plonky2x::num::biguint::WitnessBigUint;
-    use plonky2x::num::u32::witness::WitnessU32;
-    use subtle_encoding::hex;
-
-    use plonky2x::num::biguint::CircuitBuilderBiguint;
-
-    use plonky2x::ecc::ed25519::curve::curve_types::AffinePoint;
-    use plonky2x::ecc::ed25519::field::ed25519_scalar::Ed25519Scalar;
-    use sha2::Sha256;
-    use tendermint_proto::Protobuf;
-
-    use crate::inputs::{generate_step_inputs, CelestiaBlockProof};
-    use crate::validator::{VALIDATOR_BIT_LENGTH_MAX, VALIDATOR_SET_SIZE_MAX};
->>>>>>> f93e3792
 
     use crate::utils::{generate_proofs_from_header, hash_all_leaves, leaf_hash};
 
     use plonky2x::num::u32::gadgets::arithmetic_u32::U32Target;
 
     use crate::{
-<<<<<<< HEAD
         signature::TendermintSignature,
         utils::{f_bits_to_bytes, to_be_bits},
-=======
-        utils::f_bits_to_bytes,
->>>>>>> f93e3792
         validator::{I64Target, TendermintMarshaller},
     };
 
@@ -1297,39 +567,6 @@
     type Curve = Ed25519;
     const D: usize = 2;
 
-<<<<<<< HEAD
-=======
-    fn to_be_bits(msg: Vec<u8>) -> Vec<bool> {
-        let mut res = Vec::new();
-        for i in 0..msg.len() {
-            let char = msg[i];
-            for j in 0..8 {
-                if (char & (1 << 7 - j)) != 0 {
-                    res.push(true);
-                } else {
-                    res.push(false);
-                }
-            }
-        }
-        res
-    }
-
-    fn to_le_bits(msg: Vec<u8>) -> Vec<bool> {
-        let mut res = Vec::new();
-        for i in 0..msg.len() {
-            let char = msg[i];
-            for j in 0..8 {
-                if (char & (1 << j)) != 0 {
-                    res.push(true);
-                } else {
-                    res.push(false);
-                }
-            }
-        }
-        res
-    }
-
->>>>>>> f93e3792
     // Generate the inputs from the validator byte arrays.
     fn generate_inputs(
         builder: &mut CircuitBuilder<F, D>,
@@ -1358,11 +595,7 @@
         // Convert the hex strings to bytes.
         for i in 0..validators.len() {
             let val_byte_length = validators[i].len() / 2;
-<<<<<<< HEAD
             validator_bits[i] = to_be_bits(hex::decode(&validators[i]).unwrap());
-=======
-            validator_bits[i] = to_be_bits(hex::decode(validators[i]).unwrap());
->>>>>>> f93e3792
             for j in 0..(val_byte_length * 8) {
                 if validator_bits[i][j] {
                     validators_target[i].0[j] = builder._true();
@@ -1452,13 +685,6 @@
         // let leaf = block.header.validators_hash.encode_vec();
         let leaf = block.header.next_validators_hash.encode_vec();
 
-<<<<<<< HEAD
-=======
-        println!(
-            "encoded leaf: {:?}",
-            String::from_utf8(hex::encode(leaf.clone()))
-        );
->>>>>>> f93e3792
         let leaf_bits = to_be_bits(leaf);
 
         let mut path_indices = vec![];
@@ -1614,65 +840,11 @@
     }
 
     #[test]
-<<<<<<< HEAD
     fn test_generate_val_hash() {
 
         struct TestCase {
             validators: Vec<String>,
             expected_digest: String,
-=======
-    fn test_generate_val_hash_normal() {
-        let mut pw = PartialWitness::new();
-        let config = CircuitConfig::standard_recursion_config();
-        let mut builder = CircuitBuilder::<F, D>::new(config);
-
-        // Validators from block 11000 on Celestia mocha-3 testnet encoded as bytes.
-        let validators: Vec<&str> = vec![
-            "0a220a20de25aec935b10f657b43fa97e5a8d4e523bdb0f9972605f0b064eff7b17048ba10aa8d06",
-            "0a220a208de6ad1a569a223e7bb0dade194abb9487221210e1fa8154bf654a10fe6158a610aa8d06",
-            "0a220a20e9b7638ca1c42da37d728970632fda77ec61dcc520395ab5d3a645b9c2b8e8b1100a",
-            "0a220a20bd60452e7f056b22248105e7fd298961371da0d9332ef65fa81691bf51b2e5051001",
-        ];
-
-        let (validators_target, validator_byte_length, validator_enabled) =
-            generate_inputs(&mut builder, &validators);
-
-        let validator_hash_enc_leaf =
-            "0a20bb5b8b1239565451dcd5ab52b47c26032016cdf1ef2d2115ff104dc9dde3988c";
-        let enc_leaf_bits =
-            to_be_bits(hex::decode(validator_hash_enc_leaf.to_lowercase().as_bytes()).unwrap());
-
-        let expected_digest =
-            String::from("BB5B8B1239565451DCD5AB52B47C26032016CDF1EF2D2115FF104DC9DDE3988C")
-                .to_lowercase();
-        let digest_bits = to_be_bits(hex::decode(expected_digest.as_bytes()).unwrap());
-
-        println!(
-            "Expected Val Hash: {:?}",
-            String::from_utf8(hex::encode(
-                hex::decode(expected_digest.as_bytes()).unwrap()
-            ))
-        );
-
-        let result = builder.hash_validator_set(
-            &validators_target,
-            &validator_byte_length,
-            &validator_enabled,
-        );
-
-        let enc_leaf_target = enc_leaf_bits
-            .iter()
-            .map(|b| builder.constant_bool(*b))
-            .collect::<Vec<_>>();
-
-        let extracted_val_hash = builder.extract_hash_from_protobuf(&EncTendermintHashTarget(
-            enc_leaf_target.try_into().unwrap(),
-        ));
-
-        for i in 0..HASH_SIZE_BITS {
-            pw.set_bool_target(result.0[i], digest_bits[i]);
-            builder.connect(extracted_val_hash.0[i].target, result.0[i].target);
->>>>>>> f93e3792
         }
         
         // Validators from block 11000 on Celestia mocha-3 testnet encoded as bytes.
@@ -1694,83 +866,6 @@
             })
             .collect();
 
-<<<<<<< HEAD
-=======
-        let data = builder.build::<C>();
-        let proof = data.prove(pw).unwrap();
-
-        println!("Created proof");
-
-        data.verify(proof).unwrap();
-
-        println!("Verified proof");
-    }
-
-    #[test]
-    fn test_generate_val_hash_small() {
-        // Generate the val hash for a small number of validators (would fit in a tree of less than max depth)
-        let mut pw = PartialWitness::new();
-        let config = CircuitConfig::standard_recursion_config();
-        let mut builder = CircuitBuilder::<F, D>::new(config);
-
-        // Generated array with byte arrays with variable length [38, 46] bytes (to mimic validator bytes), and computed the validator hash corresponding to a merkle tree of depth 2 formed by these validator bytes.
-        let validators: Vec<&str> = vec!["364db94241a02b701d0dc85ac016fab2366fba326178e6f11d8294931969072b7441fd6b0ff5129d6867", "6fa0cef8f328eb8e2aef2084599662b1ee0595d842058966166029e96bd263e5367185f19af67b099645ec08aa"];
-
-        let (validators_target, validator_byte_length, validator_enabled) =
-            generate_inputs(&mut builder, &validators);
-
-        let expected_digest = "be110ff9abb6bdeaebf48ac8e179a76fda1f6eaef0150ca6159587f489722204";
-        let digest_bits = to_be_bits(hex::decode(expected_digest).unwrap());
-
-        println!(
-            "Expected Val Hash Encoding (Bytes): {:?}",
-            hex::decode(expected_digest).unwrap()
-        );
-
-        let result = builder.hash_validator_set(
-            &validators_target,
-            &validator_byte_length,
-            &validator_enabled,
-        );
-
-        for i in 0..HASH_SIZE_BITS {
-            if digest_bits[i] {
-                pw.set_target(result.0[i].target, F::ONE);
-            } else {
-                pw.set_target(result.0[i].target, F::ZERO);
-            }
-        }
-
-        let data = builder.build::<C>();
-        let proof = data.prove(pw).unwrap();
-
-        println!("Created proof");
-
-        data.verify(proof).unwrap();
-
-        println!("Verified proof");
-    }
-
-    #[test]
-    fn test_accumulate_voting_power() {
-        let test_cases = [
-            // voting power, enabled, pass
-            (vec![10i64, 10i64, 10i64, 10i64], [1, 1, 1, 0], true),
-            (vec![10i64, 10i64, 10i64, 10i64], [1, 1, 1, 1], true),
-            (
-                vec![4294967296000i64, 4294967296i64, 10i64, 10i64],
-                [1, 0, 0, 0],
-                true,
-            ),
-            (
-                vec![4294967296000i64, 4294967296000i64, 4294967296000i64, 0i64],
-                [1, 1, 0, 0],
-                true,
-            ),
-        ];
-
-        // These test cases should pass
->>>>>>> f93e3792
         for test_case in test_cases {
             let mut pw = PartialWitness::new();
             let config = CircuitConfig::standard_recursion_config();
@@ -1788,19 +883,10 @@
                 ))
             );
 
-<<<<<<< HEAD
             let result = builder.hash_validator_set(
                 &validators_target,
                 &validator_byte_length,
                 &validator_enabled,
-=======
-            let result = builder.check_voting_power(
-                &all_validators,
-                &validators_enabled,
-                &total_vp_target,
-                &two_u32,
-                &three_u32,
->>>>>>> f93e3792
             );
 
             for i in 0..HASH_SIZE_BITS {
@@ -1819,62 +905,6 @@
     }
 
     #[test]
-<<<<<<< HEAD
-=======
-    fn test_verify_hash_in_message() {
-        // This is a test case generated from block 144094 of Celestia's Mocha testnet
-        // Block Hash: 8909e1b73b7d987e95a7541d96ed484c17a4b0411e98ee4b7c890ad21302ff8c (needs to be lower case)
-        // Signed Message (from the last validator): 6b080211de3202000000000022480a208909e1b73b7d987e95a7541d96ed484c17a4b0411e98ee4b7c890ad21302ff8c12240801122061263df4855e55fcab7aab0a53ee32cf4f29a1101b56de4a9d249d44e4cf96282a0b089dce84a60610ebb7a81932076d6f6368612d33
-        // No round exists in present the message that was signed above
-
-        let header_hash = "8909e1b73b7d987e95a7541d96ed484c17a4b0411e98ee4b7c890ad21302ff8c";
-        let header_bits = to_be_bits(hex::decode(header_hash).unwrap());
-
-        let signed_message = "6b080211de3202000000000022480a208909e1b73b7d987e95a7541d96ed484c17a4b0411e98ee4b7c890ad21302ff8c12240801122061263df4855e55fcab7aab0a53ee32cf4f29a1101b56de4a9d249d44e4cf96282a0b089dce84a60610ebb7a81932076d6f6368612d33";
-        let signed_message_bits = to_be_bits(hex::decode(signed_message).unwrap());
-
-        let mut pw = PartialWitness::new();
-        let config = CircuitConfig::standard_recursion_config();
-        let mut builder = CircuitBuilder::<F, D>::new(config);
-
-        let zero = builder._false();
-
-        let mut signed_message_target = [builder._false(); VALIDATOR_MESSAGE_BYTES_LENGTH_MAX * 8];
-        for i in 0..signed_message_bits.len() {
-            signed_message_target[i] = builder.constant_bool(signed_message_bits[i]);
-        }
-
-        let mut header_hash_target = [builder._false(); HASH_SIZE_BITS];
-        for i in 0..header_bits.len() {
-            header_hash_target[i] = builder.constant_bool(header_bits[i]);
-        }
-
-        let result = builder.verify_hash_in_message(
-            &ValidatorMessageTarget(signed_message_target),
-            &TendermintHashTarget(header_hash_target),
-            &zero,
-        );
-
-        for i in 0..HASH_SIZE_BITS {
-            if header_bits[i] {
-                pw.set_target(result.0[i].target, F::ONE);
-            } else {
-                pw.set_target(result.0[i].target, F::ZERO);
-            }
-        }
-
-        let data = builder.build::<C>();
-        let proof = data.prove(pw).unwrap();
-
-        println!("Created proof");
-
-        data.verify(proof).unwrap();
-
-        println!("Verified proof");
-    }
-
-    #[test]
->>>>>>> f93e3792
     fn test_marshal_int64_varint() {
         // These are test cases generated from `celestia-core`.
         //
@@ -1943,18 +973,7 @@
 
     #[test]
     fn test_marshal_tendermint_validator() {
-<<<<<<< HEAD
         // This is a test cases generated from a validator in block 11000 of the mocha-3 testnet.
-=======
-        // This is a test cases generated from `celestia-core`.
-        //
-        // allZerosPubkey := make(ed25519.PubKey, ed25519.PubKeySize)
-        // minimumVotingPower := int64(724325643436111)
-        // minValidator := NewValidator(allZerosPubkey, minimumVotingPower)
-        // fmt.Println(minValidator.Bytes())
-        //
-        // The tuples hold the form: (voting_power_i64, voting_power_varint_bytes).
->>>>>>> f93e3792
         let voting_power_i64 = 100010 as i64;
         let pubkey = "de25aec935b10f657b43fa97e5a8d4e523bdb0f9972605f0b064eff7b17048ba";
         let expected_marshal =
@@ -1973,17 +992,11 @@
             U32Target(builder.constant(F::from_canonical_usize(voting_power_upper as usize)));
         let voting_power_target = I64Target([voting_power_lower_target, voting_power_upper_target]);
 
-<<<<<<< HEAD
-=======
-        // let virtual_affine_point_target = builder.add_virtual_affine_point_target();
-
->>>>>>> f93e3792
         let pub_key_uncompressed: AffinePoint<Curve> =
             AffinePoint::new_from_compressed_point(&hex::decode(pubkey).unwrap());
 
         let pub_key_affine_t = builder.constant_affine_point(pub_key_uncompressed);
 
-<<<<<<< HEAD
         let pub_key = pub_key_uncompressed.compress_point();
 
         // Convert pub_key to bytes from biguint
@@ -2005,33 +1018,6 @@
                 let expected_bit_t = builder.constant_bool(false);
                 builder.connect(result.0[i].target, expected_bit_t.target);
             }
-=======
-        // Correct encoding (LE from pub_key)
-        let pub_key = pub_key_uncompressed.compress_point();
-        // Convert pub_key to bytes from biguint
-        let pub_key_bytes = pub_key.to_bytes_le();
-
-        println!("pub_key: {:?}", pub_key_bytes);
-        println!("expected marshal: {:?}", hex::decode(expected_marshal));
-
-        // pw.set_affine_point_target::<Curve>(&eddsa_pub_key_target.0, &pub_key_uncompressed);
-
-        let result = builder.marshal_tendermint_validator(&pub_key_affine_t, &voting_power_target);
-
-        println!("result: {:?}", result.0[32..(32 + 256)].to_vec());
-
-        // let mut expected_bits: Vec<F> = bytes_to_le_f_bits(&hex::decode(expected_marshal).unwrap().to_vec());
-        let expected_bits = to_be_bits(hex::decode(expected_marshal).unwrap().to_vec());
-
-        // Only check the hash bits
-        for i in 0..result.0.len() {
-            if i < expected_bits.len() {
-                let expected_bit_t = builder.constant_bool(expected_bits[i]);
-                builder.connect(result.0[i].target, expected_bit_t.target);
-            } else {
-                let expected_bit_t = builder.constant_bool(false);
-                builder.connect(result.0[i].target, expected_bit_t.target);
-            }
         }
 
         let data = builder.build::<C>();
@@ -2043,411 +1029,4 @@
 
         println!("Verified proof");
     }
-
-    #[test]
-    fn test_verify_eddsa_signature() {
-        // First signature from block 11000
-        let msg = "6c080211f82a00000000000022480a2036f2d954fe1ba37c5036cb3c6b366d0daf68fccbaa370d9490361c51a0a38b61122408011220cddf370e891591c9d912af175c966cd8dfa44b2c517e965416b769eb4b9d5d8d2a0c08f6b097a50610dffbcba90332076d6f6368612d33";
-        let pubkey = "de25aec935b10f657b43fa97e5a8d4e523bdb0f9972605f0b064eff7b17048ba";
-        let sig = "091576e9e3ad0e5ba661f7398e1adb3976ba647b579b8e4a224d1d02b591ade6aedb94d3bf55d258f089d6413155a57adfd4932418a798c2d68b29850f6fb50b";
-
-        let msg_bytes = hex::decode(msg).unwrap();
-        let pub_key_bytes = hex::decode(pubkey).unwrap();
-        let sig_bytes = hex::decode(sig).unwrap();
-
-        type F = GoldilocksField;
-        type Curve = Ed25519;
-        type E = GoldilocksCubicParameters;
-        type C = PoseidonGoldilocksConfig;
-        const D: usize = 2;
-
-        let mut pw = PartialWitness::new();
-        let mut builder = CircuitBuilder::<F, D>::new(CircuitConfig::standard_ecc_config());
-
-        let msg_bits = to_be_bits(msg_bytes.to_vec());
-        let mut msg_bits_target = Vec::new();
-        for i in 0..msg_bits.len() {
-            msg_bits_target.push(builder.constant_bool(msg_bits[i]));
-        }
-
-        let virtual_affine_point_target = builder.add_virtual_affine_point_target();
-
-        let pub_key_uncompressed: AffinePoint<Curve> =
-            AffinePoint::new_from_compressed_point(&pub_key_bytes);
-
-        let eddsa_pub_key_target = EDDSAPublicKeyTarget(virtual_affine_point_target);
-
-        pw.set_affine_point_target::<Curve>(&eddsa_pub_key_target.0, &pub_key_uncompressed);
-
-        let sig_r = AffinePoint::new_from_compressed_point(&sig_bytes[0..32]);
-        assert!(sig_r.is_valid());
-
-        let sig_s_biguint = BigUint::from_bytes_le(&sig_bytes[32..64]);
-        let sig_s = Ed25519Scalar::from_noncanonical_biguint(sig_s_biguint.clone());
-        let sig = EDDSASignature { r: sig_r, s: sig_s };
-
-        assert!(verify_message(
-            &msg_bits,
-            &sig,
-            &EDDSAPublicKey(pub_key_uncompressed)
-        ));
-        println!("verified signature");
-
-        let sig_r_target = builder.constant_affine_point(sig_r);
-        let sig_s_biguint_target = builder.constant_biguint(&sig_s_biguint);
-        let sig_s_target = builder.biguint_to_nonnative(&sig_s_biguint_target);
-
-        let eddsa_sig_target = EDDSASignatureTarget {
-            r: sig_r_target,
-            s: sig_s_target,
-        };
-
-        builder.verify_signature::<E, C>(msg_bits_target, &eddsa_sig_target, &eddsa_pub_key_target);
-
-        let inner_data = builder.build::<C>();
-        let inner_proof = inner_data.prove(pw).unwrap();
-        inner_data.verify(inner_proof.clone()).unwrap();
-
-        let mut outer_builder = CircuitBuilder::<F, D>::new(CircuitConfig::standard_ecc_config());
-        let inner_proof_target = outer_builder.add_virtual_proof_with_pis(&inner_data.common);
-        let inner_verifier_data =
-            outer_builder.add_virtual_verifier_data(inner_data.common.config.fri_config.cap_height);
-        outer_builder.verify_proof::<C>(
-            &inner_proof_target,
-            &inner_verifier_data,
-            &inner_data.common,
-        );
-
-        let outer_data = outer_builder.build::<C>();
-        for gate in outer_data.common.gates.iter() {
-            println!("ecddsa verify recursive gate: {:?}", gate);
-        }
-
-        let mut outer_pw = PartialWitness::new();
-        outer_pw.set_proof_with_pis_target(&inner_proof_target, &inner_proof);
-        outer_pw.set_verifier_data_target(&inner_verifier_data, &inner_data.verifier_only);
-
-        let outer_proof = outer_data.prove(outer_pw).unwrap();
-
-        outer_data
-            .verify(outer_proof)
-            .expect("failed to verify proof");
-    }
-
-    #[test]
-    fn test_generate_root_from_step_inputs() {
-        let mut pw = PartialWitness::new();
-        let config = CircuitConfig::standard_ecc_config();
-        let mut builder = CircuitBuilder::<F, D>::new(config);
-
-        type F = GoldilocksField;
-        type C = PoseidonGoldilocksConfig;
-        const D: usize = 2;
-
-        let celestia_block_proof: CelestiaBlockProof = generate_step_inputs();
-
-        let header_bits = to_be_bits(celestia_block_proof.header);
-        // println!("header bits: {:?}", header_bits);
-
-        let mut data_hash_aunts = Vec::new();
-        let mut data_hash_enc_leaf = Vec::new();
-        let mut data_hash_path_indices = Vec::new();
-
-        let mut val_hash_aunts = Vec::new();
-        let mut val_hash_enc_leaf = Vec::new();
-        let mut val_hash_path_indices = Vec::new();
-
-        let mut next_val_hash_aunts = Vec::new();
-        let mut next_val_hash_enc_leaf = Vec::new();
-        let mut next_val_hash_path_indices = Vec::new();
-
-        // Set the encoded leaf for each of the proofs
-        let data_hash_enc_leaf_bits = to_be_bits(celestia_block_proof.data_hash_proof.enc_leaf);
-        let val_hash_enc_leaf_bits = to_be_bits(celestia_block_proof.validator_hash_proof.enc_leaf);
-        let next_val_hash_enc_leaf_bits =
-            to_be_bits(celestia_block_proof.next_validators_hash_proof.enc_leaf);
-
-        for i in 0..PROTOBUF_HASH_SIZE_BITS {
-            data_hash_enc_leaf.push(builder.constant_bool(data_hash_enc_leaf_bits[i]));
-
-            val_hash_enc_leaf.push(builder.constant_bool(val_hash_enc_leaf_bits[i]));
-
-            next_val_hash_enc_leaf.push(builder.constant_bool(next_val_hash_enc_leaf_bits[i]));
-        }
-
-        for i in 0..HEADER_PROOF_DEPTH {
-            // Set path indices for each of the proof indices
-            data_hash_path_indices
-                .push(builder.constant_bool(celestia_block_proof.data_hash_proof.path[i]));
-            val_hash_path_indices
-                .push(builder.constant_bool(celestia_block_proof.validator_hash_proof.path[i]));
-            next_val_hash_path_indices.push(
-                builder.constant_bool(celestia_block_proof.next_validators_hash_proof.path[i]),
-            );
-
-            let data_hash_aunt_bits =
-                to_be_bits(celestia_block_proof.data_hash_proof.proof[i].to_vec());
-
-            let val_hash_aunt_bits =
-                to_be_bits(celestia_block_proof.validator_hash_proof.proof[i].to_vec());
-
-            let next_val_aunt_bits =
-                to_be_bits(celestia_block_proof.next_validators_hash_proof.proof[i].to_vec());
-
-            data_hash_aunts.push(Vec::new());
-            val_hash_aunts.push(Vec::new());
-            next_val_hash_aunts.push(Vec::new());
-
-            // Set aunts for each of the proofs
-            for j in 0..HASH_SIZE_BITS {
-                data_hash_aunts[i].push(builder.constant_bool(data_hash_aunt_bits[j]));
-                val_hash_aunts[i].push(builder.constant_bool(val_hash_aunt_bits[j]));
-                next_val_hash_aunts[i].push(builder.constant_bool(next_val_aunt_bits[j]));
-            }
-        }
-
-        let mut data_hash_aunts_new = Vec::new();
-        let mut val_hash_aunts_new = Vec::new();
-        let mut next_val_hash_aunts_new = Vec::new();
-        for i in 0..HEADER_PROOF_DEPTH {
-            data_hash_aunts_new.push(TendermintHashTarget(
-                data_hash_aunts[i].clone().try_into().unwrap(),
-            ));
-            val_hash_aunts_new.push(TendermintHashTarget(
-                val_hash_aunts[i].clone().try_into().unwrap(),
-            ));
-            next_val_hash_aunts_new.push(TendermintHashTarget(
-                next_val_hash_aunts[i].clone().try_into().unwrap(),
-            ));
-        }
-
-        let header_from_data_hash = builder.get_root_from_merkle_proof(
-            &data_hash_aunts_new,
-            &data_hash_path_indices,
-            &EncTendermintHashTarget(data_hash_enc_leaf.try_into().unwrap()),
-        );
-
-        let header_from_val_hash = builder.get_root_from_merkle_proof(
-            &val_hash_aunts_new,
-            &val_hash_path_indices,
-            &EncTendermintHashTarget(val_hash_enc_leaf.try_into().unwrap()),
-        );
-
-        let header_from_next_val_hash = builder.get_root_from_merkle_proof(
-            &next_val_hash_aunts_new,
-            &next_val_hash_path_indices,
-            &EncTendermintHashTarget(next_val_hash_enc_leaf.try_into().unwrap()),
-        );
-
-        for i in 0..HASH_SIZE_BITS {
-            pw.set_bool_target(header_from_data_hash.0[i], header_bits[i]);
-            pw.set_bool_target(header_from_val_hash.0[i], header_bits[i]);
-            pw.set_bool_target(header_from_next_val_hash.0[i], header_bits[i]);
->>>>>>> f93e3792
-        }
-
-        let data = builder.build::<C>();
-        let proof = data.prove(pw).unwrap();
-
-        println!("Created proof");
-
-        data.verify(proof).unwrap();
-<<<<<<< HEAD
-
-        println!("Verified proof");
-=======
-
-        println!("Verified proof");
-    }
-
-    #[test]
-    fn test_step() {
-        let _ = env_logger::builder().is_test(true).try_init();
-
-        let mut pw = PartialWitness::new();
-        let config = CircuitConfig::standard_ecc_config();
-        let mut builder = CircuitBuilder::<F, D>::new(config);
-
-        type F = GoldilocksField;
-        type Curve = Ed25519;
-        type E = GoldilocksCubicParameters;
-        type C = PoseidonGoldilocksConfig;
-        const D: usize = 2;
-
-        let celestia_proof_target =
-            make_step_circuit::<GoldilocksField, D, Curve, C, E>(&mut builder);
-
-        let celestia_block_proof: CelestiaBlockProof = generate_step_inputs();
-
-        // Set target for header
-        let header_bits = to_be_bits(celestia_block_proof.header);
-        for i in 0..HASH_SIZE_BITS {
-            pw.set_bool_target(celestia_proof_target.header.0[i], header_bits[i]);
-        }
-
-        // Set target for round present
-        pw.set_bool_target(
-            celestia_proof_target.round_present,
-            celestia_block_proof.round_present,
-        );
-
-        // Set the encoded leaf for each of the proofs
-        let data_hash_enc_leaf = to_be_bits(celestia_block_proof.data_hash_proof.enc_leaf);
-        let val_hash_enc_leaf = to_be_bits(celestia_block_proof.validator_hash_proof.enc_leaf);
-        let next_val_hash_enc_leaf =
-            to_be_bits(celestia_block_proof.next_validators_hash_proof.enc_leaf);
-
-        for i in 0..PROTOBUF_HASH_SIZE_BITS {
-            pw.set_bool_target(
-                celestia_proof_target.data_hash_proof.enc_leaf.0[i],
-                data_hash_enc_leaf[i],
-            );
-            pw.set_bool_target(
-                celestia_proof_target.validator_hash_proof.enc_leaf.0[i],
-                val_hash_enc_leaf[i],
-            );
-            pw.set_bool_target(
-                celestia_proof_target.next_validators_hash_proof.enc_leaf.0[i],
-                next_val_hash_enc_leaf[i],
-            );
-        }
-
-        for i in 0..HEADER_PROOF_DEPTH {
-            // Set path indices for each of the proof indices
-            pw.set_bool_target(
-                celestia_proof_target.data_hash_proof.path[i],
-                celestia_block_proof.data_hash_proof.path[i],
-            );
-            pw.set_bool_target(
-                celestia_proof_target.validator_hash_proof.path[i],
-                celestia_block_proof.validator_hash_proof.path[i],
-            );
-            pw.set_bool_target(
-                celestia_proof_target.next_validators_hash_proof.path[i],
-                celestia_block_proof.next_validators_hash_proof.path[i],
-            );
-
-            let data_hash_aunt = to_be_bits(celestia_block_proof.data_hash_proof.proof[i].to_vec());
-
-            let val_hash_aunt =
-                to_be_bits(celestia_block_proof.validator_hash_proof.proof[i].to_vec());
-
-            let next_val_aunt =
-                to_be_bits(celestia_block_proof.next_validators_hash_proof.proof[i].to_vec());
-
-            // Set aunts for each of the proofs
-            for j in 0..HASH_SIZE_BITS {
-                pw.set_bool_target(
-                    celestia_proof_target.data_hash_proof.proof[i].0[j],
-                    data_hash_aunt[j],
-                );
-                pw.set_bool_target(
-                    celestia_proof_target.validator_hash_proof.proof[i].0[j],
-                    val_hash_aunt[j],
-                );
-                pw.set_bool_target(
-                    celestia_proof_target.next_validators_hash_proof.proof[i].0[j],
-                    next_val_aunt[j],
-                );
-            }
-        }
-
-        // Set the targets for each of the validators
-        for i in 0..VALIDATOR_SET_SIZE_MAX {
-            let validator = &celestia_block_proof.validators[i];
-            let signature_bytes = validator.signature.clone().into_bytes();
-
-            let voting_power_lower = (validator.voting_power & ((1 << 32) - 1)) as u32;
-            let voting_power_upper = (validator.voting_power >> 32) as u32;
-
-            let pub_key_uncompressed: AffinePoint<Curve> =
-                AffinePoint::new_from_compressed_point(validator.pubkey.as_bytes());
-
-            let sig_r: AffinePoint<Curve> =
-                AffinePoint::new_from_compressed_point(&signature_bytes[0..32]);
-            assert!(sig_r.is_valid());
-
-            let sig_s_biguint = BigUint::from_bytes_le(&signature_bytes[32..64]);
-            let _sig_s = Ed25519Scalar::from_noncanonical_biguint(sig_s_biguint.clone());
-
-            // Set the targets for the public key
-            pw.set_affine_point_target(
-                &celestia_proof_target.validators[i].pubkey.0,
-                &pub_key_uncompressed,
-            );
-
-            // Set signature targets
-            pw.set_affine_point_target(&celestia_proof_target.validators[i].signature.r, &sig_r);
-            pw.set_biguint_target(
-                &celestia_proof_target.validators[i].signature.s.value,
-                &sig_s_biguint,
-            );
-
-            let message_bits = to_be_bits(validator.message.clone());
-            // Set messages for each of the proofs
-            for j in 0..VALIDATOR_MESSAGE_BYTES_LENGTH_MAX * 8 {
-                pw.set_bool_target(
-                    celestia_proof_target.validators[i].message.0[j],
-                    message_bits[j],
-                );
-            }
-
-            // Set voting power targets
-            pw.set_u32_target(
-                celestia_proof_target.validators[i].voting_power.0[0],
-                voting_power_lower,
-            );
-            pw.set_u32_target(
-                celestia_proof_target.validators[i].voting_power.0[1],
-                voting_power_upper,
-            );
-
-            // Set length targets
-            pw.set_u32_target(
-                celestia_proof_target.validators[i].validator_byte_length,
-                validator.validator_byte_length as u32,
-            );
-            pw.set_u32_target(
-                celestia_proof_target.validators[i].message_byte_length,
-                validator.message_byte_length as u32,
-            );
-
-            // Set enabled and signed
-            pw.set_bool_target(
-                celestia_proof_target.validators[i].enabled,
-                validator.enabled,
-            );
-            pw.set_bool_target(celestia_proof_target.validators[i].signed, validator.signed);
-        }
-
-        let inner_data = builder.build::<C>();
-        let inner_proof = inner_data.prove(pw).unwrap();
-        inner_data.verify(inner_proof.clone()).unwrap();
-
-        // let mut outer_builder = CircuitBuilder::<F, D>::new(CircuitConfig::standard_ecc_config());
-        // let inner_proof_target = outer_builder.add_virtual_proof_with_pis(&inner_data.common);
-        // let inner_verifier_data =
-        //     outer_builder.add_virtual_verifier_data(inner_data.common.config.fri_config.cap_height);
-        // outer_builder.verify_proof::<C>(
-        //     &inner_proof_target,
-        //     &inner_verifier_data,
-        //     &inner_data.common,
-        // );
-
-        // let outer_data = outer_builder.build::<C>();
-        // for gate in outer_data.common.gates.iter() {
-        //     println!("ecddsa verify recursive gate: {:?}", gate);
-        // }
-
-        // let mut outer_pw = PartialWitness::new();
-        // outer_pw.set_proof_with_pis_target(&inner_proof_target, &inner_proof);
-        // outer_pw.set_verifier_data_target(&inner_verifier_data, &inner_data.verifier_only);
-
-        // let outer_proof = outer_data.prove(outer_pw).unwrap();
-
-        // outer_data
-        //     .verify(outer_proof)
-        //     .expect("failed to verify proof");
->>>>>>> f93e3792
-    }
 }