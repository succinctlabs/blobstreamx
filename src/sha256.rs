use plonky2::hash::hash_types::RichField;
use plonky2::iop::target::BoolTarget;
use plonky2::plonk::circuit_builder::CircuitBuilder;
use plonky2_field::extension::Extendable;
use plonky2_u32::gadgets::arithmetic_u32::CircuitBuilderU32;

use crate::bit_operations::{add_arr, and_arr, not_arr, xor2_arr, xor3_arr, zip_add};
use crate::helper::{_right_rotate, _shr, uint32_to_bits};

pub struct Sha256Target {
    pub message: Vec<BoolTarget>,
    pub digest: Vec<BoolTarget>,
}

fn get_initial_hash<F: RichField + Extendable<D>, const D: usize>(
    builder: &mut CircuitBuilder<F, D>,
) -> [[BoolTarget; 32]; 8] {
    let initial_hash = [
        0x6a09e667, 0xbb67ae85, 0x3c6ef372, 0xa54ff53a, 0x510e527f, 0x9b05688c, 0x1f83d9ab,
        0x5be0cd19,
    ];
    let mut res = [None; 8];
    for i in 0..8 {
        res[i] = Some(uint32_to_bits(initial_hash[i], builder));
    }
    res.map(|x| x.unwrap())
}

fn get_round_constants<F: RichField + Extendable<D>, const D: usize>(
    builder: &mut CircuitBuilder<F, D>,
) -> [[BoolTarget; 32]; 64] {
    let round_constants: [u32; 64] = [
        0x428a2f98, 0x71374491, 0xb5c0fbcf, 0xe9b5dba5, 0x3956c25b, 0x59f111f1, 0x923f82a4,
        0xab1c5ed5, 0xd807aa98, 0x12835b01, 0x243185be, 0x550c7dc3, 0x72be5d74, 0x80deb1fe,
        0x9bdc06a7, 0xc19bf174, 0xe49b69c1, 0xefbe4786, 0x0fc19dc6, 0x240ca1cc, 0x2de92c6f,
        0x4a7484aa, 0x5cb0a9dc, 0x76f988da, 0x983e5152, 0xa831c66d, 0xb00327c8, 0xbf597fc7,
        0xc6e00bf3, 0xd5a79147, 0x06ca6351, 0x14292967, 0x27b70a85, 0x2e1b2138, 0x4d2c6dfc,
        0x53380d13, 0x650a7354, 0x766a0abb, 0x81c2c92e, 0x92722c85, 0xa2bfe8a1, 0xa81a664b,
        0xc24b8b70, 0xc76c51a3, 0xd192e819, 0xd6990624, 0xf40e3585, 0x106aa070, 0x19a4c116,
        0x1e376c08, 0x2748774c, 0x34b0bcb5, 0x391c0cb3, 0x4ed8aa4a, 0x5b9cca4f, 0x682e6ff3,
        0x748f82ee, 0x78a5636f, 0x84c87814, 0x8cc70208, 0x90befffa, 0xa4506ceb, 0xbef9a3f7,
        0xc67178f2,
    ];
    let mut res = [None; 64];
    for i in 0..64 {
        res[i] = Some(uint32_to_bits(round_constants[i], builder));
    }
    res.map(|x| x.unwrap())
}

fn reshape(u: Vec<BoolTarget>) -> Vec<[BoolTarget; 32]> {
    let l = u.len() / 32;
    let mut res = Vec::new();
    for i in 0..l {
        let mut arr = [None; 32];
        for j in 0..32 {
            arr[j] = Some(u[i * 32 + j]);
        }
        res.push(arr.map(|x| x.unwrap()));
    }
    res
}

// Generate the 32-byte SHA-256 hash of the message.
// reference: https://github.com/thomdixon/pysha2/blob/master/sha2/sha256.py
pub fn sha256<F: RichField + Extendable<D>, const D: usize>(
    builder: &mut CircuitBuilder<F, D>,
    message: Vec<BoolTarget>,
) -> Vec<BoolTarget> {
<<<<<<< HEAD
    // Assert the message is the correct length.
    let bit_len_const = builder.constant(F::from_canonical_usize(msg_bit_len));
    let msg_len_const = builder.constant(F::from_canonical_usize(message.len()));
    builder.connect(bit_len_const, msg_len_const);

    let sha_target = make_sha256_circuit(builder, msg_bit_len as u128);
    for i in 0..msg_bit_len {
        builder.connect(sha_target.message[i].target, message[i].target);
    }

    // Assert the output of the hash is the correct length.
    let digest_len_const = builder.constant(F::from_canonical_usize(sha_target.digest.len()));
    let hash_len_const = builder.constant(F::from_canonical_usize(32 * 8 as usize));
    builder.connect(digest_len_const, hash_len_const);

    return sha_target.digest;
}

// reference: https://github.com/thomdixon/pysha2/blob/master/sha2/sha256.py
pub fn make_sha256_circuit<F: RichField + Extendable<D>, const D: usize>(
    builder: &mut CircuitBuilder<F, D>,
    msg_bit_len: u128,
) -> Sha256Target {
=======
>>>>>>> b41c3fbc
    let mut msg_input = Vec::new();
    // Add signals for the input msg
    for _ in 0..message.len() {
        msg_input.push(builder.add_virtual_bool_target_safe()); // Will verify that input is 0 or 1
    }

    // Constrain the input msg to be the same as the message
    for i in 0..message.len() {
        builder.connect(msg_input[i].target, message[i].target);
    }

    let mdi = (message.len() / 8) % 64;
    let length = (message.len() / 8) << 3; // length in bytes
    let padlen = if mdi < 56 { 55 - mdi } else { 119 - mdi };

    msg_input.push(builder.constant_bool(true));
    for _ in 0..7 {
        msg_input.push(builder.constant_bool(false));
    }

    for _ in 0..padlen * 8 {
        msg_input.push(builder.constant_bool(false));
    }

    for i in (0..64).rev() {
        // big endian binary representation of length
        msg_input.push(builder.constant_bool((length >> i) & 1 == 1));
    }

    let mut sha256_hash = get_initial_hash(builder);
    let round_constants = get_round_constants(builder);

    // Process the input with 512 bit chunks aka 64 byte chunks
    for chunk_start in (0..msg_input.len()).step_by(512) {
        let chunk = msg_input[chunk_start..chunk_start + 512].to_vec();
        let mut u = Vec::new();

        for i in 0..512 {
            // 0 .. 16 chunk size * 32 bits7
            u.push(chunk[i]);
        }
        for _ in 512..64 * 32 {
            // 16 * 8 ... 64 * 8 because of L
            u.push(builder.constant_bool(false));
        }

        let mut w = reshape(u);
        for i in 16..64 {
            let s0 = xor3_arr(
                _right_rotate(w[i - 15], 7),
                _right_rotate(w[i - 15], 18),
                _shr(w[i - 15], 3, builder),
                builder,
            );
            let s1 = xor3_arr(
                _right_rotate(w[i - 2], 17),
                _right_rotate(w[i - 2], 19),
                _shr(w[i - 2], 10, builder),
                builder,
            );
            let inter1 = add_arr(w[i - 16], s0, builder);
            let inter2 = add_arr(inter1, w[i - 7], builder);
            w[i] = add_arr(inter2, s1, builder);
        }
        let mut a = sha256_hash[0];
        let mut b = sha256_hash[1];
        let mut c = sha256_hash[2];
        let mut d = sha256_hash[3];
        let mut e = sha256_hash[4];
        let mut f = sha256_hash[5];
        let mut g = sha256_hash[6];
        let mut h = sha256_hash[7];

        for i in 0..64 {
            let sum1 = xor3_arr(
                _right_rotate(e, 6),
                _right_rotate(e, 11),
                _right_rotate(e, 25),
                builder,
            );
            let ch = xor2_arr(
                and_arr(e, f, builder),
                and_arr(not_arr(e, builder), g, builder),
                builder,
            );
            let temp1 = add_arr(h, sum1, builder);
            let temp2 = add_arr(temp1, ch, builder);
            let temp3 = add_arr(temp2, round_constants[i], builder);
            let temp4 = add_arr(temp3, w[i], builder);
            let final_temp1 = temp4;

            let sum0 = xor3_arr(
                _right_rotate(a, 2),
                _right_rotate(a, 13),
                _right_rotate(a, 22),
                builder,
            );

            let maj = xor3_arr(
                and_arr(a, b, builder),
                and_arr(a, c, builder),
                and_arr(b, c, builder),
                builder,
            );
            let final_temp2 = add_arr(sum0, maj, builder);

            h = g;
            g = f;
            f = e;
            e = add_arr(d, final_temp1, builder);
            d = c;
            c = b;
            b = a;
            a = add_arr(final_temp1, final_temp2, builder);
        }

        sha256_hash = zip_add(sha256_hash, [a, b, c, d, e, f, g, h], builder);
    }

    let mut digest = Vec::new();
    for word in sha256_hash.iter() {
        for i in 0..word.len() {
            digest.push(word[i]);
        }
    }

<<<<<<< HEAD
    return Sha256Target {
        message: msg_input,
        digest: digest,
    };
=======
    // Constrain the output of the hash to the correct length.
    let digest_len_const = builder.constant(F::from_canonical_usize(digest.len()));
    let hash_len_const = builder.constant(F::from_canonical_usize(32 * 8 as usize));
    builder.connect(digest_len_const, hash_len_const);

    return digest;
>>>>>>> b41c3fbc
}

#[cfg(test)]
mod tests {
    use anyhow::Result;
    use plonky2::iop::witness::{PartialWitness, WitnessWrite};
    use plonky2::plonk::circuit_builder::CircuitBuilder;
    use plonky2::plonk::circuit_data::CircuitConfig;
    use plonky2::plonk::config::{GenericConfig, PoseidonGoldilocksConfig};
    use subtle_encoding::hex::decode;

    use crate::sha256::sha256;

    fn to_bits(msg: Vec<u8>) -> Vec<bool> {
        let mut res = Vec::new();
        for i in 0..msg.len() {
            let char = msg[i];
            for j in 0..8 {
                if (char & (1 << 7 - j)) != 0 {
                    res.push(true);
                } else {
                    res.push(false);
                }
            }
        }
        res
    }

    #[test]
    fn test_sha256_bench() -> Result<()> {
        let mut msg = String::new();
        for _ in 0..8 {
            msg.push_str("abcdefghij");
        }
        let msg_bits = to_bits(msg.as_bytes().to_vec());
        let expected_digest = "d68d62c262c2ec08961c1104188cde86f51695878759666ad61490c8ec66745c";
        let digest_bits = to_bits(decode(expected_digest).unwrap());

        const D: usize = 2;
        type C = PoseidonGoldilocksConfig;
        type F = <C as GenericConfig<D>>::F;
        let mut builder = CircuitBuilder::<F, D>::new(CircuitConfig::standard_recursion_config());
<<<<<<< HEAD
        let targets = make_sha256_circuit(&mut builder, msg_bits.len().try_into().unwrap());
=======

        let mut targets = Vec::new();
        for i in 0..msg_bits.len() {            
            targets.push(builder.constant_bool(msg_bits[i]));
        }
        let msg_hash = sha256(&mut builder, targets.clone());
>>>>>>> b41c3fbc

        for i in 0..digest_bits.len() {
            if digest_bits[i] {
                builder.assert_one(msg_hash[i].target);
            } else {
                builder.assert_zero(msg_hash[i].target);
            }
        }

        let data = builder.build::<C>();
<<<<<<< HEAD

=======
        
>>>>>>> b41c3fbc
        for i in 0..10 {
            let mut pw = PartialWitness::new();

            for i in 0..msg_bits.len() {
                pw.set_bool_target(targets[i], msg_bits[i]);
            }
            let now = std::time::Instant::now();
            let _proof = data.prove(pw).unwrap();
            println!("{} step, time elapsed {}", i, now.elapsed().as_millis());
        }

        Ok(())
    }

    #[test]
    fn test_sha256_empty() -> Result<()> {
        let msg = b"";
        let msg_bits = to_bits(msg.to_vec());
        let expected_digest = "e3b0c44298fc1c149afbf4c8996fb92427ae41e4649b934ca495991b7852b855";
        let digest_bits = to_bits(decode(expected_digest).unwrap());

        const D: usize = 2;
        type C = PoseidonGoldilocksConfig;
        type F = <C as GenericConfig<D>>::F;
        let mut builder = CircuitBuilder::<F, D>::new(CircuitConfig::standard_recursion_config());

        let mut targets = Vec::new();
        for i in 0..msg_bits.len() {            
            targets.push(builder.constant_bool(msg_bits[i]));
        }
        let msg_hash = sha256(&mut builder, targets.clone());

        for i in 0..digest_bits.len() {
            if digest_bits[i] {
                builder.assert_one(msg_hash[i].target);
            } else {
                builder.assert_zero(msg_hash[i].target);
            }
        }

        let mut pw = PartialWitness::new();

        for i in 0..msg_bits.len() {
            pw.set_bool_target(targets[i], msg_bits[i]);
        }

        let data = builder.build::<C>();
        let proof = data.prove(pw).unwrap();

        data.verify(proof)
    }

    #[test]
    fn test_sha256_small_msg() -> Result<()> {
        let msg = b"plonky2";
        let msg_bits = to_bits(msg.to_vec());
        let expected_digest = "8943a85083f16e93dc92d6af455841daacdae5081aa3125b614a626df15461eb";
        let digest_bits = to_bits(decode(expected_digest).unwrap());

        const D: usize = 2;
        type C = PoseidonGoldilocksConfig;
        type F = <C as GenericConfig<D>>::F;
        let mut builder = CircuitBuilder::<F, D>::new(CircuitConfig::standard_recursion_config());
        let mut targets = Vec::new();
        for i in 0..msg_bits.len() {            
            targets.push(builder.constant_bool(msg_bits[i]));
        }
        let msg_hash = sha256(&mut builder, targets.clone());

        for i in 0..digest_bits.len() {
            if digest_bits[i] {
                builder.assert_one(msg_hash[i].target);
            } else {
                builder.assert_zero(msg_hash[i].target);
            }
        }

        let mut pw = PartialWitness::new();

        for i in 0..msg_bits.len() {
            pw.set_bool_target(targets[i], msg_bits[i]);
        }

        let data = builder.build::<C>();
        let proof = data.prove(pw).unwrap();

        data.verify(proof)
    }

    #[test]
    fn test_sha256_large_msg() -> Result<()> {
        let msg = decode(
            "00de6ad0941095ada2a7996e6a888581928203b8b69e07ee254d289f5b9c9caea193c2ab01902d",
        )
        .unwrap();
        let msg_bits = to_bits(msg.to_vec());
        // dbg!(&msg_bits);
        let expected_digest = "84f633a570a987326947aafd434ae37f151e98d5e6d429137a4cc378d4a7988e";
        dbg!(decode(expected_digest).unwrap());
        let digest_bits = to_bits(decode(expected_digest).unwrap());

        const D: usize = 2;
        type C = PoseidonGoldilocksConfig;
        type F = <C as GenericConfig<D>>::F;
        let mut builder = CircuitBuilder::<F, D>::new(CircuitConfig::standard_ecc_config());

        let mut targets = Vec::new();
        for i in 0..msg_bits.len() {            
            targets.push(builder.constant_bool(msg_bits[i]));
        }
        let msg_hash = sha256(&mut builder, targets.clone());

        for i in 0..digest_bits.len() {
            if digest_bits[i] {
                builder.assert_one(msg_hash[i].target);
            } else {
                builder.assert_zero(msg_hash[i].target);
            }
        }

        let mut pw = PartialWitness::new();

        for i in 0..msg_bits.len() {
            pw.set_bool_target(targets[i], msg_bits[i]);
        }

        dbg!(builder.num_gates());
        let data = builder.build::<C>();
        let proof = data.prove(pw).unwrap();

        data.verify(proof)
    }

    #[test]
    #[should_panic]
    fn test_sha512_failure() {
        let msg = decode("35c323757c20640a294345c89c0bfcebe3d554fdb0c7b7a0bdb72222c531b1ecf7ec1c43f4de9d49556de87b86b26a98942cb078486fdb44de38b80864c3973153756363696e6374204c616273").unwrap();
        let msg_bits = to_bits(msg.to_vec());
        let expected_digest = "9fcee6fbeadc123c38d5a97dbe58f8257b4906820d627425af668b94b795e74e";
        let digest_bits = to_bits(decode(expected_digest).unwrap());

        const D: usize = 2;
        type C = PoseidonGoldilocksConfig;
        type F = <C as GenericConfig<D>>::F;
        let mut builder = CircuitBuilder::<F, D>::new(CircuitConfig::standard_recursion_config());

        let mut targets = Vec::new();
        for i in 0..msg_bits.len() {            
            targets.push(builder.constant_bool(msg_bits[i]));
        }
        let msg_hash = sha256(&mut builder, targets.clone());

        for i in 0..digest_bits.len() {
            if digest_bits[i] {
                builder.assert_one(msg_hash[i].target);
            } else {
                builder.assert_zero(msg_hash[i].target);
            }
        }
        let mut pw = PartialWitness::new();

        for i in 0..msg_bits.len() {
            pw.set_bool_target(targets[i], msg_bits[i]);
        }

        let data = builder.build::<C>();
        let proof = data.prove(pw).unwrap();

        data.verify(proof).expect("sha256 error");
    }
}<|MERGE_RESOLUTION|>--- conflicted
+++ resolved
@@ -67,32 +67,6 @@
     builder: &mut CircuitBuilder<F, D>,
     message: Vec<BoolTarget>,
 ) -> Vec<BoolTarget> {
-<<<<<<< HEAD
-    // Assert the message is the correct length.
-    let bit_len_const = builder.constant(F::from_canonical_usize(msg_bit_len));
-    let msg_len_const = builder.constant(F::from_canonical_usize(message.len()));
-    builder.connect(bit_len_const, msg_len_const);
-
-    let sha_target = make_sha256_circuit(builder, msg_bit_len as u128);
-    for i in 0..msg_bit_len {
-        builder.connect(sha_target.message[i].target, message[i].target);
-    }
-
-    // Assert the output of the hash is the correct length.
-    let digest_len_const = builder.constant(F::from_canonical_usize(sha_target.digest.len()));
-    let hash_len_const = builder.constant(F::from_canonical_usize(32 * 8 as usize));
-    builder.connect(digest_len_const, hash_len_const);
-
-    return sha_target.digest;
-}
-
-// reference: https://github.com/thomdixon/pysha2/blob/master/sha2/sha256.py
-pub fn make_sha256_circuit<F: RichField + Extendable<D>, const D: usize>(
-    builder: &mut CircuitBuilder<F, D>,
-    msg_bit_len: u128,
-) -> Sha256Target {
-=======
->>>>>>> b41c3fbc
     let mut msg_input = Vec::new();
     // Add signals for the input msg
     for _ in 0..message.len() {
@@ -219,19 +193,12 @@
         }
     }
 
-<<<<<<< HEAD
-    return Sha256Target {
-        message: msg_input,
-        digest: digest,
-    };
-=======
     // Constrain the output of the hash to the correct length.
     let digest_len_const = builder.constant(F::from_canonical_usize(digest.len()));
     let hash_len_const = builder.constant(F::from_canonical_usize(32 * 8 as usize));
     builder.connect(digest_len_const, hash_len_const);
 
     return digest;
->>>>>>> b41c3fbc
 }
 
 #[cfg(test)]
@@ -274,16 +241,12 @@
         type C = PoseidonGoldilocksConfig;
         type F = <C as GenericConfig<D>>::F;
         let mut builder = CircuitBuilder::<F, D>::new(CircuitConfig::standard_recursion_config());
-<<<<<<< HEAD
-        let targets = make_sha256_circuit(&mut builder, msg_bits.len().try_into().unwrap());
-=======
 
         let mut targets = Vec::new();
-        for i in 0..msg_bits.len() {            
+        for i in 0..msg_bits.len() {
             targets.push(builder.constant_bool(msg_bits[i]));
         }
         let msg_hash = sha256(&mut builder, targets.clone());
->>>>>>> b41c3fbc
 
         for i in 0..digest_bits.len() {
             if digest_bits[i] {
@@ -294,11 +257,7 @@
         }
 
         let data = builder.build::<C>();
-<<<<<<< HEAD
-
-=======
-        
->>>>>>> b41c3fbc
+
         for i in 0..10 {
             let mut pw = PartialWitness::new();
 
@@ -326,7 +285,7 @@
         let mut builder = CircuitBuilder::<F, D>::new(CircuitConfig::standard_recursion_config());
 
         let mut targets = Vec::new();
-        for i in 0..msg_bits.len() {            
+        for i in 0..msg_bits.len() {
             targets.push(builder.constant_bool(msg_bits[i]));
         }
         let msg_hash = sha256(&mut builder, targets.clone());
@@ -363,7 +322,7 @@
         type F = <C as GenericConfig<D>>::F;
         let mut builder = CircuitBuilder::<F, D>::new(CircuitConfig::standard_recursion_config());
         let mut targets = Vec::new();
-        for i in 0..msg_bits.len() {            
+        for i in 0..msg_bits.len() {
             targets.push(builder.constant_bool(msg_bits[i]));
         }
         let msg_hash = sha256(&mut builder, targets.clone());
@@ -406,7 +365,7 @@
         let mut builder = CircuitBuilder::<F, D>::new(CircuitConfig::standard_ecc_config());
 
         let mut targets = Vec::new();
-        for i in 0..msg_bits.len() {            
+        for i in 0..msg_bits.len() {
             targets.push(builder.constant_bool(msg_bits[i]));
         }
         let msg_hash = sha256(&mut builder, targets.clone());
@@ -446,7 +405,7 @@
         let mut builder = CircuitBuilder::<F, D>::new(CircuitConfig::standard_recursion_config());
 
         let mut targets = Vec::new();
-        for i in 0..msg_bits.len() {            
+        for i in 0..msg_bits.len() {
             targets.push(builder.constant_bool(msg_bits[i]));
         }
         let msg_hash = sha256(&mut builder, targets.clone());
