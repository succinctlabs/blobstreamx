use serde::{Deserialize, Serialize};
use sha2::{Digest, Sha256};
use std::cell::RefCell;
use std::rc::Rc;
use subtle_encoding::hex;
/// Source (tendermint-rs): https://github.com/informalsystems/tendermint-rs/blob/e930691a5639ef805c399743ac0ddbba0e9f53da/tendermint/src/merkle.rs#L32
use tendermint::{
    block::Header,
    block::{Commit, CommitSig},
    merkle::{Hash, MerkleHash},
    validator::{Info, Set as ValidatorSet},
    vote::Power,
    vote::{ValidatorIndex, Vote},
};
use tendermint_proto::{
    types::BlockId as RawBlockId, types::Data as RawData,
    version::Consensus as RawConsensusVersion, Protobuf,
};

/// Compute leaf hashes for arbitrary byte vectors.
/// The leaves of the tree are the bytes of the given byte vectors in
/// the given order.
pub fn hash_all_leaves<H>(byte_vecs: &[impl AsRef<[u8]>]) -> Vec<Hash>
where
    H: MerkleHash + Default,
{
    let mut hasher = H::default();
    let hashed_leaves = byte_vecs
        .iter()
        .map(|b| leaf_hash::<Sha256>(b.as_ref()))
        .collect();
    hashed_leaves
}

// Note: total_voting_power seems to be missing from celestia testnet nodes can use ValidatorSet once fixed
// Need to accumulate independently (non-existent in tendermint-rs)
/// Validator set contains a vector of validators
#[derive(Clone, Debug, PartialEq, Eq, Serialize, Deserialize)]
pub struct TempValidatorSet {
    pub validators: Vec<Info>,
    pub proposer: Option<Info>,
    pub total_voting_power: Option<Power>,
}

#[derive(Serialize, Deserialize, Clone, Debug, PartialEq)]
#[non_exhaustive]
pub struct TempSignedBlock {
    /// Block header
    pub header: Header,

    /// Transaction data
    pub data: RawData,

    /// Commit
    pub commit: Commit,

    /// Validator set
    pub validator_set: TempValidatorSet,
}

#[derive(Serialize, Deserialize, Clone, Debug, PartialEq)]
#[non_exhaustive]
pub struct SignedBlock {
    /// Block header
    pub header: Header,

    /// Transaction data
    pub data: RawData,

    /// Commit
    pub commit: Commit,

    /// Validator set
    pub validator_set: ValidatorSet,
}

// Note: Matches the implementation in tendermint-rs, need to add PR to tendermint-rs to support proofs
// https://github.com/tendermint/tendermint/blob/35581cf54ec436b8c37fabb43fdaa3f48339a170/crypto/merkle/proof.go#L35-L236
#[derive(Clone)]
pub struct Proof {
    pub total: u64,
    pub index: u64,
    pub leaf_hash: Hash,
    pub aunts: Vec<Hash>,
}

#[derive(Clone)]
pub struct ProofNode {
    pub hash: Hash,
    pub left: Option<Rc<RefCell<ProofNode>>>,
    pub right: Option<Rc<RefCell<ProofNode>>>,
    pub parent: Option<Rc<RefCell<ProofNode>>>,
}

impl Proof {
    fn new(total: u64, index: u64, leaf_hash: Hash, aunts: Vec<Hash>) -> Self {
        Proof {
            total,
            index,
            leaf_hash,
            aunts,
        }
    }

    fn compute_root_hash(&self) -> Option<Hash> {
        compute_hash_from_aunts(self.index, self.total, self.leaf_hash, self.aunts.clone())
    }

    pub fn verify(&self, root_hash: &Hash, leaf: &[u8]) -> Result<(), Box<dyn std::error::Error>> {
        let leaf_hash = leaf_hash::<Sha256>(leaf);
        println!("leaf_hash: {:?}", String::from_utf8(hex::encode(leaf_hash)));
        if self.leaf_hash != leaf_hash {
            return Err(format!(
                "invalid leaf hash: wanted {:?} got {:?}",
                hex::encode(leaf_hash),
                hex::encode(self.leaf_hash)
            )
            .into());
        }
        let computed_hash = self
            .compute_root_hash()
            .expect("failed to compute root hash");
        if computed_hash != *root_hash {
            return Err(format!(
                "invalid root hash: wanted {:?} got {:?}",
                hex::encode(root_hash),
                hex::encode(computed_hash)
            )
            .into());
        }
        Ok(())
    }
}

impl ProofNode {
    fn new(
        hash: Hash,
        parent: Option<Rc<RefCell<ProofNode>>>,
        left: Option<Rc<RefCell<ProofNode>>>,
        right: Option<Rc<RefCell<ProofNode>>>,
    ) -> Self {
        ProofNode {
            hash,
            parent,
            left,
            right,
        }
    }

    fn flatten_aunts(&self) -> Vec<Hash> {
        let mut inner_hashes = Vec::new();
        let mut current_node = Some(Rc::new(RefCell::new(self.clone())));

        while let Some(node) = current_node {
            // Separate this into two steps to avoid holding onto a borrow across loop iterations
            let (left, right) = {
                let node_borrowed = node.borrow();
                (node_borrowed.left.clone(), node_borrowed.right.clone())
            };

            match (&left, &right) {
                (Some(left_node), _) => inner_hashes.push(left_node.borrow().hash),
                (_, Some(right_node)) => inner_hashes.push(right_node.borrow().hash),
                _ => {}
            }

            // Now update current_node
            current_node = node.borrow().parent.clone();
        }

        inner_hashes
    }
}

fn compute_hash_from_aunts(
    index: u64,
    total: u64,
    leaf_hash: Hash,
    inner_hashes: Vec<Hash>,
) -> Option<Hash> {
    if index >= total || total == 0 {
        return None;
    }
    match total {
        0 => panic!("Cannot call compute_hash_from_aunts() with 0 total"),
        1 => {
            if !inner_hashes.is_empty() {
                return None;
            }
            Some(leaf_hash)
        }
        _ => {
            if inner_hashes.is_empty() {
                return None;
            }
            let num_left = get_split_point(total as usize) as u64;
            if index < num_left {
                let left_hash = compute_hash_from_aunts(
                    index,
                    num_left,
                    leaf_hash,
                    inner_hashes[..inner_hashes.len() - 1].to_vec(),
                );
                match left_hash {
                    None => return None,
                    Some(hash) => {
                        return Some(inner_hash::<Sha256>(
                            hash,
                            inner_hashes[inner_hashes.len() - 1],
                        ))
                    }
                }
            }
            let right_hash = compute_hash_from_aunts(
                index - num_left,
                total - num_left,
                leaf_hash,
                inner_hashes[..inner_hashes.len() - 1].to_vec(),
            );
            match right_hash {
                None => None,
                Some(hash) => Some(inner_hash::<Sha256>(
                    inner_hashes[inner_hashes.len() - 1],
                    hash,
                )),
            }
        }
    }
}

fn proofs_from_byte_slices(items: Vec<Vec<u8>>) -> (Hash, Vec<Proof>) {
    let (trails, root) = trails_from_byte_slices(items.clone());
    let root_hash = root.borrow().hash;
    let mut proofs = Vec::new();

    for (i, trail) in trails.into_iter().enumerate() {
        proofs.push(Proof::new(
            items.len() as u64,
            i as u64,
            trail.borrow().hash,
            trail.borrow().flatten_aunts(),
        ));
    }

    (root_hash, proofs)
}

// Create trail from byte slice to root
fn trails_from_byte_slices(
    items: Vec<Vec<u8>>,
) -> (Vec<Rc<RefCell<ProofNode>>>, Rc<RefCell<ProofNode>>) {
    match items.len() {
        0 => {
            let node = ProofNode::new(empty_hash(), None, None, None);
            (vec![], Rc::new(RefCell::new(node)))
        }
        1 => {
            let node = Rc::new(RefCell::new(ProofNode::new(
                leaf_hash::<Sha256>(&items[0]),
                None,
                None,
                None,
            )));

            (vec![Rc::clone(&node)], Rc::clone(&node))
        }
        _ => {
            let k = get_split_point(items.len());
            let (lefts, left_root) = trails_from_byte_slices(items[..k].to_vec());
            let (rights, right_root) = trails_from_byte_slices(items[k..].to_vec());

            let root_hash = inner_hash::<Sha256>(left_root.borrow().hash, right_root.borrow().hash);
            let root = Rc::new(RefCell::new(ProofNode::new(root_hash, None, None, None)));

            {
                let mut left_root_borrowed = (*left_root).borrow_mut();
                left_root_borrowed.parent = Some(Rc::clone(&root));
                left_root_borrowed.right = Some(Rc::clone(&right_root));
            }
            {
                let mut right_root_borrowed = (*right_root).borrow_mut();
                right_root_borrowed.parent = Some(Rc::clone(&root));
                right_root_borrowed.left = Some(Rc::clone(&left_root));
            }

            let trails = [lefts, rights].concat();

            (trails, root)
        }
    }
}

pub fn get_split_point(length: usize) -> usize {
    if length < 1 {
        panic!("Trying to split a tree with size < 1")
    }
    let bitlen = (length as f64).log2() as usize;
    let k = 1 << bitlen;
    if k == length {
        k >> 1
    } else {
        k
    }
}

fn empty_hash() -> Hash {
    Sha256::digest([])
        .to_vec()
        .try_into()
        .expect("slice with incorrect length")
}

pub fn leaf_hash<H>(leaf: &[u8]) -> Hash
where
    H: MerkleHash + Default,
{
    let mut hasher = H::default();
    hasher.leaf_hash(leaf)
}

pub fn inner_hash<H>(left: Hash, right: Hash) -> Hash
where
    H: MerkleHash + Default,
{
    let mut hasher = H::default();
    hasher.inner_hash(left, right)
}

pub fn generate_proofs_from_header(h: &Header) -> (Hash, Vec<Proof>) {
    let fields_bytes = vec![
        Protobuf::<RawConsensusVersion>::encode_vec(h.version),
        h.chain_id.clone().encode_vec(),
        h.height.encode_vec(),
        h.time.encode_vec(),
        Protobuf::<RawBlockId>::encode_vec(h.last_block_id.unwrap_or_default()),
        h.last_commit_hash.unwrap_or_default().encode_vec(),
        h.data_hash.unwrap_or_default().encode_vec(),
        h.validators_hash.encode_vec(),
        h.next_validators_hash.encode_vec(),
        h.consensus_hash.encode_vec(),
        h.app_hash.clone().encode_vec(),
        h.last_results_hash.unwrap_or_default().encode_vec(),
        h.evidence_hash.unwrap_or_default().encode_vec(),
        h.proposer_address.encode_vec(),
    ];

    proofs_from_byte_slices(fields_bytes)
}

// Gets the vote struct: https://github.com/informalsystems/tendermint-rs/blob/c2b5c9e01eab1c740598aa14375a7453f3bfa436/light-client-verifier/src/operations/voting_power.rs#L202-L238
pub fn non_absent_vote(
    commit_sig: &CommitSig,
    validator_index: ValidatorIndex,
    commit: &Commit,
) -> Option<Vote> {
    // Cast the raw commit sig to a commit sig
    let (validator_address, timestamp, signature, block_id) = match commit_sig {
        CommitSig::BlockIdFlagAbsent { .. } => return None,
        CommitSig::BlockIdFlagCommit {
            validator_address,
            timestamp,
            signature,
        } => (
            validator_address,
            timestamp,
            signature,
            Some(commit.block_id),
        ),
        CommitSig::BlockIdFlagNil {
            validator_address,
            timestamp,
            signature,
        } => (validator_address, timestamp, signature, None),
    };

    Some(Vote {
        vote_type: tendermint::vote::Type::Precommit,
        height: commit.height,
        round: commit.round,
        block_id,
        timestamp: Some(*timestamp),
        validator_address: *validator_address,
        validator_index,
        signature: signature.clone(),
        extension: Default::default(),
        extension_signature: None,
    })
}

#[cfg(test)]
pub(crate) mod tests {
    use sha2::Sha256;
    use subtle_encoding::hex;
    use tendermint_proto::{types::SimpleValidator as RawSimpleValidator, Protobuf};

    use crate::merkle::{generate_proofs_from_header, TempSignedBlock};
    use tendermint::{
        merkle::simple_hash_from_byte_vectors,
        validator::{Set as ValidatorSet, SimpleValidator},
        vote::{SignedVote, ValidatorIndex},
    };

    use super::{inner_hash, leaf_hash, non_absent_vote, SignedBlock};

    #[test]
    fn test_validator_inclusion() {
        // These are test cases generated from querying `cosmos-hub`
        // for the validator set at height 0 for validator 0.

        // let root_hash = [125u8, 130, 148, 137, 132, 154, 188, 169, 153, 181, 72, 1, 150, 95, 7, 68, 137, 114, 181, 223, 226, 151, 52, 72, 170, 185, 171, 167, 154, 96, 187, 240];
        // Total: 180
        let leaf_root_hex = "395aa064aa4c29f7010acfe3f25db9485bbd4b91897b6ad7ad547639252b4d56";
        let leaf_string = "L123456";

        let leaf_root = &hex::decode(leaf_root_hex).unwrap();
        let leaf_tree: Vec<Vec<u8>> = vec![leaf_string.as_bytes().to_vec(); 1];

        let root = simple_hash_from_byte_vectors::<Sha256>(&leaf_tree);
        assert_eq!(leaf_root, &root);
    }

    #[test]
    fn test_multiple_validator_inclusion() {
        // These are test cases generated from generating a random set of validators with a byte length of 38.

        // Serde JSON
        let leaf_root_hex = "5541a94a9cf19e568401a2eed59f4ac8118c945d37803632aad655c6ee4f3ed6";

        // JSON string
        let validators = vec![
            "de6ad0941095ada2a7996e6a888581928203b8b69e07ee254d289f5b9c9caea193c2ab01902d",
            "92fbe0c52937d80c5ea643c7832620b84bfdf154ec7129b8b471a63a763f2fe955af1ac65fd3",
            "e902f88b2371ff6243bf4b0ebe8f46205e00749dd4dad07b2ea34350a1f9ceedb7620ab913c2",
        ];

        // Process the JSON value
        for validator in &validators {
            println!("Validator: {}", validator);
        }

        let bytes_vec: Vec<Vec<u8>> = validators.iter().map(|s| hex::decode(s).unwrap()).collect();

        let leaf_root = &hex::decode(leaf_root_hex).unwrap();
        let leaf_tree: Vec<Vec<u8>> = bytes_vec;

        let root = simple_hash_from_byte_vectors::<Sha256>(&leaf_tree);
        assert_eq!(leaf_root, &root);
    }

    #[test]
    fn test_generate_validator_hash_proof() {
        // Generate test cases from Celestia block:
        let temp_block = TempSignedBlock::from(
            serde_json::from_str::<TempSignedBlock>(include_str!(
                "./scripts/signed_celestia_block.json"
            ))
            .unwrap(),
        );

        // Cast to SignedBlock
        let block = SignedBlock {
            header: temp_block.header,
            data: temp_block.data,
            commit: temp_block.commit,
            validator_set: ValidatorSet::new(
                temp_block.validator_set.validators,
                temp_block.validator_set.proposer,
            ),
        };

        for validator in block.validator_set.validators() {
            println!("Validator: {:?}", validator);
            let encoded_bytes =
                Protobuf::<RawSimpleValidator>::encode_vec(SimpleValidator::from(validator));
            println!(
                "Encoded Validator (Hex): {:?}",
                String::from_utf8(hex::encode(encoded_bytes))
            );
        }

        let validator_hash = block.validator_set.hash();

        // Check that the computed hash and validators_hash match
        assert_eq!(validator_hash, block.header.validators_hash);
    }

    #[test]
    fn test_verify_signatures() {
        // Generate test cases from Celestia block:
        let temp_block = Box::new(TempSignedBlock::from(
            serde_json::from_str::<TempSignedBlock>(include_str!(
                "./scripts/signed_celestia_block.json"
            ))
            .unwrap(),
        ));

        // Cast to SignedBlock
        let block = Box::new(SignedBlock {
            header: temp_block.header,
            data: temp_block.data,
            commit: temp_block.commit,
            validator_set: ValidatorSet::new(
                temp_block.validator_set.validators,
                temp_block.validator_set.proposer,
            ),
        });

        // Source: https://github.com/informalsystems/tendermint-rs/blob/c2b5c9e01eab1c740598aa14375a7453f3bfa436/light-client-verifier/src/operations/voting_power.rs#L139-L198
        // Verify each of the signatures of the non_absent_votes
        // Verify signatures
        let non_absent_votes =
            block
                .commit
                .signatures
                .iter()
                .enumerate()
                .filter_map(|(idx, signature)| {
                    ValidatorIndex::try_from(idx)
                        .ok()
                        .and_then(|validator_idx| {
                            non_absent_vote(signature, validator_idx, &block.commit)
                                .map(|vote| (signature, vote))
                        })
                });

        let mut min_sign_bytes_len = 1000000;
        let mut max_sign_bytes_len = 0;

        for (_, vote) in non_absent_votes {
<<<<<<< HEAD
            let validator = Box::new(match block.validator_set.validator(vote.validator_address) {
                Some(validator) => validator,
                None => continue, // Cannot find matching validator, so we skip the vote
            });
=======
            let validator = Box::new(
                match block.validator_set.validator(vote.validator_address) {
                    Some(validator) => validator,
                    None => continue, // Cannot find matching validator, so we skip the vote
                },
            );
>>>>>>> 5a22ef1c

            // Cast the vote into a signedVote struct (which is used to get the signed bytes)
            let signed_vote = Box::new(
                SignedVote::from_vote(vote.clone(), block.header.chain_id.clone())
                    .expect("missing signature"),
            );

            let pub_key = validator.pub_key.ed25519().unwrap();

            // Get the encoded signed vote bytes
            // https://github.com/celestiaorg/celestia-core/blob/main/proto/tendermint/types/canonical.proto#L30-L37
            let sign_bytes = signed_vote.sign_bytes();

            if (sign_bytes.len() < min_sign_bytes_len) {
                min_sign_bytes_len = sign_bytes.len();
            }
            if (sign_bytes.len() > max_sign_bytes_len) {
                max_sign_bytes_len = sign_bytes.len();
            }

            // Similar to encoding the vote: https://github.com/informalsystems/tendermint-rs/blob/c2b5c9e01eab1c740598aa14375a7453f3bfa436/tendermint/src/vote.rs#L267-L271
            // let decoded_vote: CanonicalVote = Protobuf::<RawCanonicalVote>::decode_length_delimited_vec(&sign_bytes).expect("failed to decode sign_bytes");

            // Verify that the message signed is in fact the sign_bytes
            validator
                .verify_signature::<tendermint::crypto::default::signature::Verifier>(
                    &sign_bytes,
                    signed_vote.signature(),
                )
                .expect("invalid signature");

            // TODO: We can break out of the loop when we have enough voting power.
            // See https://github.com/informalsystems/tendermint-rs/issues/235
        }

        let validator_hash = block.validator_set.hash();

        // Check that the computed hash and validators_hash match
        assert_eq!(validator_hash, block.header.validators_hash);

        let header_hash = block.header.hash();
        let header_hash_bytes = block.commit.block_id.hash;
        assert_eq!(header_hash, header_hash_bytes);
    }

    #[test]
    fn test_verify_validator_hash_from_root_proof() {
        // Generate test cases from Celestia block:
        let block = tendermint::Block::from(
            serde_json::from_str::<tendermint::block::Block>(include_str!(
                "./scripts/celestia_block.json"
            ))
            .unwrap(),
        );

        let (root_hash, proofs) = generate_proofs_from_header(&block.header);

        let validator_hash_index = 7;

        // Verify validator proof
        proofs[validator_hash_index]
            .verify(&root_hash, &block.header.validators_hash.encode_vec())
            .unwrap();

        // Verify proof using aunts
        let mut path_indices = vec![];
        let mut path_values = vec![];
        for i in 0..proofs[validator_hash_index].aunts.len() {
            path_values.push(proofs[validator_hash_index].aunts[i]);
        }

        let mut current_total = proofs[validator_hash_index].total;
        let mut current_index = proofs[validator_hash_index].index;
        while (current_total >= 1) {
            path_indices.push(current_index % 2 == 1);
            current_total = current_total / 2;
            current_index = current_index / 2;
        }

        let validators_hash = block.header.validators_hash.encode_vec();
        let leaf_hash = leaf_hash::<Sha256>(&validators_hash);

        let mut current_hash = leaf_hash;
        for i in 0..path_indices.len() {
            if (path_indices[i]) {
                current_hash = inner_hash::<Sha256>(path_values[i], current_hash);
            } else {
                current_hash = inner_hash::<Sha256>(current_hash, path_values[i]);
            }
        }

        assert_eq!(current_hash, root_hash);
    }
}<|MERGE_RESOLUTION|>--- conflicted
+++ resolved
@@ -527,19 +527,12 @@
         let mut max_sign_bytes_len = 0;
 
         for (_, vote) in non_absent_votes {
-<<<<<<< HEAD
-            let validator = Box::new(match block.validator_set.validator(vote.validator_address) {
-                Some(validator) => validator,
-                None => continue, // Cannot find matching validator, so we skip the vote
-            });
-=======
             let validator = Box::new(
                 match block.validator_set.validator(vote.validator_address) {
                     Some(validator) => validator,
                     None => continue, // Cannot find matching validator, so we skip the vote
                 },
             );
->>>>>>> 5a22ef1c
 
             // Cast the vote into a signedVote struct (which is used to get the signed bytes)
             let signed_vote = Box::new(
